> [!WARNING]
> For users who installed the Docker solution under `./docker`, please view this important message: https://github.com/donaldzou/WGDashboard/issues/333
<hr>

<p align="center">
  <img alt="WGDashboard" src="./src/static/img/logo.png" width="128">
</p>
<h1 align="center">WGDashboard</h1>


<p align="center">
    <img src="https://forthebadge.com/images/badges/made-with-python.svg">
    <img src="https://forthebadge.com/images/badges/made-with-javascript.svg">
    <img src="https://forthebadge.com/images/badges/license-mit.svg">
</p>
<p align="center">
    <img src="https://forthebadge.com/images/badges/built-with-love.svg">
</p>
<p align="center">
  <a href="https://github.com/donaldzou/wireguard-dashboard/releases/latest"><img src="https://img.shields.io/github/v/release/donaldzou/wireguard-dashboard"></a>
  <a href="https://wakatime.com/badge/github/donaldzou/WGDashboard"><img src="https://wakatime.com/badge/github/donaldzou/WGDashboard.svg" alt="wakatime"></a>
  <a href="https://hits.seeyoufarm.com"><img src="https://hits.seeyoufarm.com/api/count/incr/badge.svg?url=https%3A%2F%2Fgithub.com%2Fdonaldzou%2FWGDashboard&count_bg=%2379C83D&title_bg=%23555555&icon=github.svg&icon_color=%23E7E7E7&title=Visitor&edge_flat=false"/></a>
</p>
<p align="center">Monitoring WireGuard is not convenient, need to remote access to server and type <code>wg show</code>. That's why this project is being created, to view all configurations and manage them in a easy way.</p>
<p align="center">With all these awesome features, while keeping it <b>simple</b>, <b>easy to install and use</b></p>

<p align="center"><b><i>This project is not affiliate to the official WireGuard Project</i></b></p>

## 📣 What's New: v4.0

> [!TIP]
> [📹 Demo video on YouTube](https://www.youtube.com/watch?v=0mwzd5Gr2eU)

### 🎉 New Features

- **Updated dashboard design**: Re-designed some of the section with more modern style and layout, the UI is faster and more responsive, it also uses less memory. But overall is still the same dashboard you're familiarized.
- **Docker Solution**: We now have 2 docker solutions! Thanks to @DaanSelen & @shuricksumy for providing them. For more information, please see the [Docker](#-docker-solutions) section below.
- **Peer Job Scheduler**: Now you can schedule jobs for each peer to either **restrict** or **delete** the peer if the peer's total / upload / download data usage exceeded a limit, or you can set a specific datetime to restrict or delete the peer.
- **Share Peer's QR Code with Public Link**: You can share a peer's QR code and `.conf` file without the need to loging in.
- **WGDashboard's REST API**: You can now request all the api endpoint used in the dashboard. For more details please review the [API Documentation](./docs/api-documents.md).
- **Logging**: Dashboard will now log all activity on the dashboard and API requests.
- **Time-Based One-Time Password (TOTP)**: You can enable this function to add one more layer of security, and generate the TOTP with your choice of authenticator.
- **Designs**
  - **Real-time Graphs**: You can view real-time data changes with graphs in each configuration.
  - **Night mode**: You know what that means, it avoids bugs ;)
- **Enforce Python Virtual Environment**: I noticed newer Python version (3.12) does not allow to install packages globally, and plus I think is a good idea to use venv.
 
### 🧐 Other Changes
- **Deprecated jQuery from the project, and migrated and rewrote the whole front-end with Vue.js. This allows the dashboard is future proofed, and potential cross server access with a desktop app.**
- Rewrote the backend into a REST API structure
- Improved SQL query efficient
- Removed all templates, except for `index.html` where it will load the Vue.js app.
- Parsing names in `.conf`
- Minimized the need to read `.conf`, only when any `.conf` is modified

### 🥘 New Experimental Features
  - **Cross-Server Access**: Now you can access other servers that installed `v4` of WGDashboard through API key.
  - **Desktop App**: Thanks to **Cross-Server Access**, you can now download an ElectronJS based desktop app of WGDashboard, and use that to access WGDashboard on different servers.
  - > For more information, please scroll down to [🥘 Experimental Functions](#-experimental-functions)

> I can't thank enough for all of you who wait for this release, and for those who are new to this project, welcome :)
> Also, huge thanks to who contributed to this major release:
> @bolgovrussia, @eduardorosabales, @Profik, @airgapper, @tokon2000, @bkeenke, @kontorskiy777, @bugsse, @Johnnykson, @DaanSelen, @shuricksumy and many others!



<hr>

## 📋  Table of Content

<!-- TOC -->
  * [📣 What's New: v4.0](#-whats-new-v40)
    * [🎉 New Features](#-new-features)
    * [🧐 Other Changes](#-other-changes)
    * [🥘 New Experimental Features](#-new-experimental-features)
  * [📋  Table of Content](#-table-of-content)
  * [💡 Features](#-features)
  * [📝 Requirements](#-requirements)
    * [Supported Operating Systems](#supported-operating-systems)
    * [Existing WireGuard Configurations](#existing-wireguard-configurations)
  * [🛠 Install](#-install)
    * [Install Commands](#install-commands)
      * [Ubuntu 20.04 LTS](#ubuntu-2004-lts)
      * [Ubuntu 22.04 LTS & Ubuntu 24.02 LTS](#ubuntu-2204-lts--ubuntu-2402-lts)
      * [Debian 12.6](#debian-126)
      * [Debian 11.10](#debian-1110)
      * [Red Hat Enterprise Linux 9.4 & CentOS 9-Stream](#red-hat-enterprise-linux-94--centos-9-stream)
      * [Fedora 40 & Fedora 39 & Fedora 38](#fedora-40--fedora-39--fedora-38)
      * [Alpine Linux 3.20.2](#alpine-linux-3202)
    * [Manual Installation](#manual-installation)
  * [🪜 Usage](#-usage)
      * [Start/Stop/Restart WGDashboard](#startstoprestart-wgdashboard)
      * [Autostart WGDashboard on boot (>= v2.2)](#autostart-wgdashboard-on-boot--v22)
  * [✂️ Dashboard Configuration](#-dashboard-configuration)
      * [Dashboard Configuration file](#dashboard-configuration-file)
      * [Generating QR code and peer configuration file (.conf)](#generating-qr-code-and-peer-configuration-file-conf)
  * [❓ How to update the dashboard?](#-how-to-update-the-dashboard)
      * [**Please note for users who are using `v3 - v3.0.6` want to update to `v4.0`**](#please-note-for-users-who-are-using-v3---v306-want-to-update-to-v40)
      * [**Please note for users who are using `v2.3.1` or below**](#please-note-for-users-who-are-using-v231-or-below)
  * [🐬 Docker Solutions](#-docker-solutions)
    * [Solution 1 from @DaanSelen](#solution-1-from-daanselen)
    * [Solution 2 from @shuricksumy](#solution-2-from-shuricksumy)
  * [📖 WGDashboard REST API Documentation & How to use API Key](#-wgdashboard-rest-api-documentation--how-to-use-api-key)
  * [🥘 Experimental Features](#-experimental-features)
    * [Cross-Server Access](#cross-server-access)
    * [Desktop App](#desktop-app)
  * [🔍 Screenshot](#-screenshot)
  * [🕰️ Changelogs](#-changelogs)
<!-- TOC -->

## 💡 Features

- Automatically look for existing WireGuard configuration under `/etc/wireguard`
- Easy to use interface, provided credential and TOTP protection to the dashboard
- Manage peers and configuration
  - Add Peers or by bulk with auto-generated information
  - Edit peer information
  - Delete peers with ease
  - Restrict peers
  - Generate QR Code and `.conf` file for peers, share it through a public link
  - Schedule jobs to delete / restrict peer when conditions are met
- View real time peer status
- Testing tool: Ping and Traceroute to your peer


## 📝 Requirements

1. Supported operating systems. Please view the list below.
2. WireGuard & WireGuard-Tools (`wg-quick`)
3. Python 3.10 / 3.11 / 3.12
4. `git`, `net-tools`, `sudo` (_This should only apply to RHEL 9 & 8, interestingly it doesn't have it preinstalled)_

### Supported Operating Systems
> [!NOTE]
> All operating systems below are tested by myself. All are ARM64 ran in UTM Virtual Machine.

<<<<<<< HEAD
| Ubuntu    | Debian | Red Hat Enterprise Linux | CentOS   | Fedora |
|-----------|--------|--------------------------|----------|--------|
| 24.02 LTS | 12.6   | 9.4                      | 9-Stream | 40     |
| 22.04 LTS | 11.10  |                          |          | 39     |
| 20.04 LTS |        |                          |          | 38     |
=======
| Ubuntu    | Debian | Red Hat Enterprise Linux | CentOS   | Fedora | Alpine Linux           |
|-----------|--------|--------------------------|----------|--------|------------------------|
| 20.04 LTS | 12.6   | 9.4                      | 9-Stream | 40     | 3.20.2 (Under Testing) |
| 22.04 LTS | 11.10  |                          |          | 39     |                        |
| 24.02 LTS |        |                          |          | 38     |                        |
>>>>>>> e2185328

> [!TIP] 
> If you installed WGDashboard on other systems without any issues, please let me know. Thank you!

### Existing WireGuard Configurations

> [!NOTE]
> This only applies to existing WireGuard Configuration under `/etc/wireguard`

```ini
[Interface]
...
SaveConfig = true
# Need to include this line to allow WireGuard Tool to save your configuration, 
# or if you just want it to monitor your WireGuard Interface and don't need to
# make any changes with the dashboard, you can set it to false.

[Peer]
#Name# = Donald's iPhone
PublicKey = abcd1234
AllowedIPs = 1.2.3.4/32
```
> [!TIP]
> With `v4`, WGDashboard will look for entry with `#Name# = abc...` in each peer and use that for the name.

## 🛠 Install

### Install Commands

These commands are tested by myself in each OS. It contains commands to install WireGuard, Git, Net Tools, and even Python on some OS.

> [!WARNING]
> Please make sure you understand these commands before you run them.

#### Ubuntu 20.04 LTS

```shell
sudo add-apt-repository ppa:deadsnakes/ppa -y && \
sudo apt-get update -y && \
sudo apt-get install python3.10 python3.10-distutils wireguard-tools net-tools --no-install-recommends -y && \
git clone https://github.com/donaldzou/WGDashboard.git && \
cd WGDashboard/src && \
chmod +x ./wgd.sh && \
./wgd.sh install && \
sudo echo "net.ipv4.ip_forward=1" >> /etc/sysctl.conf && \
sudo sysctl -p
```
#### Ubuntu 22.04 LTS & Ubuntu 24.02 LTS

```shell
sudo apt-get update -y && \
sudo apt install wireguard-tools net-tools --no-install-recommends -y && \
git clone https://github.com/donaldzou/WGDashboard.git && \
cd ./WGDashboard/src && \
chmod +x ./wgd.sh && \
./wgd.sh install && \
sudo echo "net.ipv4.ip_forward=1" >> /etc/sysctl.conf && \
sudo sysctl -p /etc/sysctl.conf
```
#### Debian 12.6

```shell
apt-get install sudo git iptables -y && \ 
sudo apt-get update && \
sudo apt install wireguard-tools net-tools && \
git clone https://github.com/donaldzou/WGDashboard.git && \
cd ./WGDashboard/src && \
chmod +x ./wgd.sh && \
./wgd.sh install && \
sudo echo "net.ipv4.ip_forward=1" >> /etc/sysctl.conf && \
sudo sysctl -p /etc/sysctl.conf
```

#### Debian 11.10

> [!WARNING]
> This commands will download Python 3.10's source code and build from it, since Debian 11.10 doesn't comes with Python 3.10

```shell
apt-get install sudo -y && \ 
sudo apt-get update && \ 
sudo apt install -y git iptables build-essential zlib1g-dev libncurses5-dev libgdbm-dev libnss3-dev libssl-dev libreadline-dev libffi-dev libsqlite3-dev wget libbz2-dev wireguard-tools net-tools && \ 
wget https://www.python.org/ftp/python/3.10.0/Python-3.10.0.tgz && \ 
tar -xvf Python-3.10.0.tgz && \ 
cd Python-3.10.0 && \ 
sudo ./configure --enable-optimizations && \ 
sudo make && \ 
sudo make altinstall && \ 
cd .. && \ 
git clone https://github.com/donaldzou/WGDashboard.git && \ 
cd ./WGDashboard/src && \ 
chmod +x ./wgd.sh && \ 
./wgd.sh install && \ 
sudo echo "net.ipv4.ip_forward=1" >> /etc/sysctl.conf && \
sudo sysctl -p /etc/sysctl.conf
```

#### Red Hat Enterprise Linux 9.4 & CentOS 9-Stream

```shell
sudo yum install wireguard-tools net-tools git python3.11 -y && \
git clone https://github.com/donaldzou/WGDashboard.git && \
cd ./WGDashboard/src && \
chmod +x ./wgd.sh && \
./wgd.sh install && \
sudo echo "net.ipv4.ip_forward=1" >> /etc/sysctl.conf && \
sudo sysctl -p /etc/sysctl.conf && \
firewall-cmd --add-port=10086/tcp --permanent && \
firewall-cmd --add-port=51820/udp --permanent && \
firewall-cmd --reload
```

#### Fedora 40 & Fedora 39 & Fedora 38

```shell
sudo yum install wireguard-tools net-tools git -y && \
git clone https://github.com/donaldzou/WGDashboard.git && \
cd ./WGDashboard/src && \
chmod +x ./wgd.sh && \
./wgd.sh install && \
sudo echo "net.ipv4.ip_forward=1" >> /etc/sysctl.conf && \
sudo sysctl -p /etc/sysctl.conf && \
firewall-cmd --add-port=10086/tcp --permanent && \
firewall-cmd --add-port=51820/udp --permanent && \
firewall-cmd --reload
```

#### Alpine Linux 3.20.2

```shell
setup-interfaces -a ; \
rc-service networking --quiet start ; \
printf "https://mirrors.aliyun.com/alpine/latest-stable/main\nhttps://mirrors.aliyun.com/alpine/latest-stable/community" > /etc/apk/repositories ; \
apk update ; \
apk add wireguard-tools python3 python3-dev git iptables net-tools gcc musl-dev linux-headers sudo ; \
git clone -b v4.0-alpine-linux https://github.com/donaldzou/WGDashboard.git ; \
cd ./WGDashboard/src ; \
chmod +x ./wgd.sh ; \
./wgd.sh install
```

### Manual Installation

> [!NOTE]
> To ensure a smooth installation process, please make sure Python 3.10/3.11/3.12, `git`, `wireguard-tools` and `net-tools` are installed :)

1. Download WGDashboard

   ```shell
   git clone https://github.com/donaldzou/WGDashboard.git wgdashboard
   
2. Open the WGDashboard folder

   ```shell
   cd wgdashboard/src
   ```
   
3. Install WGDashboard

   ```shell
   sudo chmod u+x wgd.sh && \
   sudo ./wgd.sh install
   ```

4. Give read and execute permission to root of the WireGuard configuration folder, you can change the path if your configuration files are not stored in `/etc/wireguard`

   ```shell
   sudo chmod -R 755 /etc/wireguard
   ```

5. Run WGDashboard

   ```shell
   sudo ./wgd.sh start
   ```

6. Access dashboard

   Access your server with port `10086` (e.g. http://your_server_ip:10086), using username `admin` and password `admin`. See below how to change port and ip that the dashboard is running with.



## 🪜 Usage

#### Start/Stop/Restart WGDashboard


```shell
cd wgdashboard/src
-----------------------------
./wgd.sh start    # Start the dashboard in background
-----------------------------
./wgd.sh debug    # Start the dashboard in foreground (debug mode)
-----------------------------
./wgd.sh stop     # Stop the dashboard
-----------------------------
./wgd.sh restart  # Restart the dasboard
```

#### Autostart WGDashboard on boot (>= v2.2)

In the `src` folder, it contained a file called `wg-dashboard.service`, we can use this file to let our system to autostart the dashboard after reboot. The following guide has tested on **Ubuntu**, most **Debian** based OS might be the same, but some might not. Please don't hesitate to provide your system if you have tested the autostart on another system.

1. Changing the directory to the dashboard's directory

   ```shell
   cd wgdashboard/src
   ```

2. Get the full path of the dashboard's directory

   ```shell
   pwd
   #Output: /root/wgdashboard/src
   ```

   For this example, the output is `/root/wireguard-dashboard/src`, your path might be different since it depends on where you downloaded the dashboard in the first place. **Copy the the output to somewhere, we will need this in the next step.**

3. Edit the service file, the service file is located in `wireguard-dashboard/src`, you can use other editor you like, here will be using `nano`

   ```shell
   nano wg-dashboard.service
   ```

   You will see something like this:

   ```ini
   [Unit]
   After=syslog.target network-online.target
   Wants=wg-quick.target
   ConditionPathIsDirectory=/etc/wireguard
   
   [Service]
   Type=forking
   PIDFile=<absolute_path_of_wgdashboard_src>/gunicorn.pid
   WorkingDirectory=<absolute_path_of_wgdashboard_src>
   ExecStart=<absolute_path_of_wgdashboard_src>/wgd.sh start
   ExecStop=<absolute_path_of_wgdashboard_src>/wgd.sh stop
   ExecReload=<absolute_path_of_wgdashboard_src>/wgd.sh restart
   TimeoutSec=120
   PrivateTmp=yes
   Restart=always
   
   [Install]
   WantedBy=multi-user.target
   ```

   Now, we need to replace all `<absolute_path_of_wgdashboard_src>` to the one you just copied from step 2. After doing this, the file will become something like this, your file might be different:

   **Be aware that after the value of `WorkingDirectory`, it does not have  a `/` (slash).** And then save the file after you edited it

4. Copy the service file to systemd folder

   ```bash
   $ sudo cp wg-dashboard.service /etc/systemd/system/wg-dashboard.service
   ```

   To make sure you copy the file successfully, you can use this command `cat /etc/systemd/system/wg-dashboard.service` to see if it will output the file you just edited.

5. Enable the service

   ```bash
   $ sudo chmod 664 /etc/systemd/system/wg-dashboard.service
   $ sudo systemctl daemon-reload
   $ sudo systemctl enable wg-dashboard.service
   $ sudo systemctl start wg-dashboard.service  # <-- To start the service
   ```

6. Check if the service run correctly

   ```bash
   $ sudo systemctl status wg-dashboard.service
   ```
   And you should see something like this

   ```shell
    ● wg-dashboard.service
    Loaded: loaded (/etc/systemd/system/wg-dashboard.service; enabled; vendor preset: enabled)
    Active: active (running) since Wed 2024-08-14 22:21:47 EDT; 55s ago
    Process: 494968 ExecStart=/home/donaldzou/Wireguard-Dashboard/src/wgd.sh start (code=exited, status=0/SUCCESS)
    Main PID: 495005 (gunicorn)
    Tasks: 5 (limit: 4523)
    Memory: 36.8M
    CPU: 789ms
    CGroup: /system.slice/wg-dashboard.service
    ├─495005 /home/donaldzou/Wireguard-Dashboard/src/venv/bin/python3 ./venv/bin/gunicorn --config ./gunicorn.conf.py
    └─495007 /home/donaldzou/Wireguard-Dashboard/src/venv/bin/python3 ./venv/bin/gunicorn --config ./gunicorn.conf.py
    
    Aug 14 22:21:40 wg sudo[494978]:     root : PWD=/home/donaldzou/Wireguard-Dashboard/src ; USER=root ; COMMAND=./venv/bin/gunicorn --config ./gunicorn.conf.py
    Aug 14 22:21:40 wg sudo[494978]: pam_unix(sudo:session): session opened for user root(uid=0) by (uid=0)
    Aug 14 22:21:40 wg wgd.sh[494979]: [WGDashboard] WGDashboard w/ Gunicorn will be running on 0.0.0.0:10086
    Aug 14 22:21:40 wg wgd.sh[494979]: [WGDashboard] Access log file is at ./log/access_2024_08_14_22_21_40.log
    Aug 14 22:21:40 wg wgd.sh[494979]: [WGDashboard] Error log file is at ./log/error_2024_08_14_22_21_40.log
    Aug 14 22:21:40 wg sudo[494978]: pam_unix(sudo:session): session closed for user root
    Aug 14 22:21:45 wg wgd.sh[494968]: [WGDashboard] Checking if WGDashboard w/ Gunicorn started successfully
    Aug 14 22:21:47 wg wgd.sh[494968]: [WGDashboard] WGDashboard w/ Gunicorn started successfully
    Aug 14 22:21:47 wg wgd.sh[494968]: ------------------------------------------------------------
    Aug 14 22:21:47 wg systemd[1]: Started wg-dashboard.service.
   ```

   If you see `Active:` followed by `active (running) since...` then it means it run correctly. 

7. Stop/Start/Restart the service

   ```bash
   sudo systemctl stop wg-dashboard.service      # <-- To stop the service
   sudo systemctl start wg-dashboard.service     # <-- To start the service
   sudo systemctl restart wg-dashboard.service   # <-- To restart the service
   ```

8. **And now you can reboot your system, and use the command at step 6 to see if it will auto start after the reboot, or just simply access the dashboard through your browser. If you have any questions or problem, please report it in the issue page.**

## ✂️ Dashboard Configuration

#### Dashboard Configuration file

Since version 2.0, WGDashboard will be using a configuration file called `wg-dashboard.ini`, (It will generate automatically after first time running the dashboard). More options will include in future versions, and for now it included the following configurations:

|                              | Description                                                                                                                                                                                              | Default                                              | Edit Available |
|------------------------------|----------------------------------------------------------------------------------------------------------------------------------------------------------------------------------------------------------|------------------------------------------------------|----------------|
| **`[Account]`**              | *Configuration on account*                                                                                                                                                                               |                                                      |                |
| `username`                   | Dashboard login username                                                                                                                                                                                 | `admin`                                              | Yes            |
| `password`                   | Password, will be hash with SHA256                                                                                                                                                                       | `admin` hashed in SHA256                             | Yes            |
|                              |                                                                                                                                                                                                          |                                                      |                |
| **`[Server]`**               | *Configuration on dashboard*                                                                                                                                                                             |                                                      |                |
| `wg_conf_path`               | The path of all the Wireguard configurations                                                                                                                                                             | `/etc/wireguard`                                     | Yes            |
| `app_ip`                     | IP address the dashboard will run with                                                                                                                                                                   | `0.0.0.0`                                            | Yes            |
| `app_port`                   | Port the the dashboard will run with                                                                                                                                                                     | `10086`                                              | Yes            |
| `auth_req`                   | Does the dashboard need authentication to access, if `auth_req = false` , user will not be access the **Setting** tab due to security consideration. **User can only edit the file directly in system**. | `true`                                               | **No**         |
| `version`                    | Dashboard Version                                                                                                                                                                                        | `v4.0`                                               | **No**         |
| `dashboard_refresh_interval` | How frequent the dashboard will refresh on the configuration page                                                                                                                                        | `60000ms`                                            | Yes            |
| `dashboard_sort`             | How configuration is sorting                                                                                                                                                                             | `status`                                             | Yes            |
| `dashboard_theme`            | Dashboard Theme                                                                                                                                                                                          | `dark`                                               | Yes            |
|                              |                                                                                                                                                                                                          |                                                      |                |
| **`[Peers]`**                | *Default Settings on a new peer*                                                                                                                                                                         |                                                      |                |
| `peer_global_dns`            | DNS Server                                                                                                                                                                                               | `1.1.1.1`                                            | Yes            |
| `peer_endpoint_allowed_ip`   | Endpoint Allowed IP                                                                                                                                                                                      | `0.0.0.0/0`                                          | Yes            |
| `peer_display_mode`          | How peer will display                                                                                                                                                                                    | `grid`                                               | Yes            |
| `remote_endpoint`            | Remote Endpoint (i.e where your peers will connect to)                                                                                                                                                   | *depends on your server's default network interface* | Yes            |
| `peer_mtu`                   | Maximum Transmit Unit                                                                                                                                                                                    | `1420`                                               |                |
| `peer_keep_alive`            | Keep Alive                                                                                                                                                                                               | `21`                                                 | Yes            |

#### Generating QR code and peer configuration file (.conf)

Starting version 2.2, dashboard can now generate QR code and configuration file for each peer. Here is a template of what each QR code encoded with and the same content will be inside the file:

```ini
[Interface]
PrivateKey = QWERTYUIOPO234567890YUSDAKFH10E1B12JE129U21=
Address = 0.0.0.0/32
DNS = 1.1.1.1

[Peer]
PublicKey = QWERTYUIOPO234567890YUSDAKFH10E1B12JE129U21=
AllowedIPs = 0.0.0.0/0
Endpoint = 0.0.0.0:51820
```

|                   | Description                                                  | Default Value                                                | Available in Peer setting |
| ----------------- | ------------------------------------------------------------ | ------------------------------------------------------------ | ------------------------- |
| **`[Interface]`** |                                                              |                                                              |                           |
| `PrivateKey`      | The private key of this peer                                 | Private key generated by WireGuard (`wg genkey`) or provided by user | Yes                       |
| `Address`         | The `allowed_ips` of your peer                               | N/A                                                          | Yes                       |
| `DNS`             | The DNS server your peer will use                            | `1.1.1.1` - Cloud flare DNS, you can change it when you adding the peer or in the peer setting. | Yes                       |
| **`[Peer]`**      |                                                              |                                                              |                           |
| `PublicKey`       | The public key of your server                                | N/A                                                          | No                        |
| `AllowedIPs`      | IP ranges for which a peer will route traffic                | `0.0.0.0/0` - Indicated a default route to send all internet and VPN traffic through that peer. | Yes                       |
| `Endpoint`        | Your wireguard server ip and port, the dashboard will search for your server's default interface's ip. | `<your server default interface ip>:<listen port>`           | Yes                       |

## ❓ How to update the dashboard?

#### **Please note for users who are using `v3 - v3.0.6` want to update to `v4.0`**
- Although theoretically updating through `wgd.sh` should work, but I still suggest you to update the dashboard manually.

#### **Please note for users who are using `v2.3.1` or below**

- For user who is using `v2.3.1` or below, please notice that all data that stored in the current database will **not** transfer to the new database. This is hard decision to move from TinyDB to SQLite. But SQLite does provide a thread-safe access and TinyDB doesn't. I couldn't find a safe way to transfer the data, so you need to do them manually... Sorry about that :pensive:。 But I guess this would be a great start for future development :sunglasses:.


1. Change your directory to `wgdashboard` 
   
    ```shell
    cd wgdashboard/src
    ```
    
2. Update the dashboard
    ```shell
    git pull https://github.com/donaldzou/WGDashboard.git --force
    ```

3. Install

   ```shell
   sudo ./wgd.sh install
   ```

Starting with `v3.0`, you can simply do `sudo ./wgd.sh update` !! (I hope)

## 🐬 Docker Solutions

Current, we have 2 beloved contributors provided solutions for hosting WGDashboard with Docker

### Solution 1 from @DaanSelen

Please visit [Docker-explain.md](./docker/Docker-explain.md)

### Solution 2 from @shuricksumy

Please visit [shuricksumy/docker-wgdashboard](https://github.com/shuricksumy/docker-wgdashboard)

> For questions or issues related to Docker, please visit [#272](https://github.com/donaldzou/WGDashboard/issues/272)

## 📖 WGDashboard REST API Documentation & How to use API Key

Please visit the [API Documentation](./docs/api-documents.md)

## 🥘 Experimental Features

### Cross-Server Access

Starting with `v4.0`, you can access WGDashboards on other server through one WGDashboard with API Keys

![Cross Server Example](https://donaldzou.nyc3.cdn.digitaloceanspaces.com/wgdashboard-images/cross-server.gif)

### Desktop App

Since the major changes for `v4.0` is to move the whole front-end code to Vue.js. And with this change, we can take the
advantage of combining ElectronJS and Vue.js to create a Desktop version of WGDashboard. Currently, we provide an Universal macOS app and a Windows app.

To download the app, please visit the [latest release](https://github.com/donaldzou/WGDashboard/releases).

![ElectronJS App Demo](https://donaldzou.nyc3.cdn.digitaloceanspaces.com/wgdashboard-images/electronjs-app.gif)

## 🔍 Screenshot

![Sign In](https://donaldzou.nyc3.cdn.digitaloceanspaces.com/wgdashboard-images/sign-in.png)
![Cross Server](https://donaldzou.nyc3.cdn.digitaloceanspaces.com/wgdashboard-images/cross-server.png)
![Index](https://donaldzou.nyc3.cdn.digitaloceanspaces.com/wgdashboard-images/index.png)
![New Configuration](https://donaldzou.nyc3.cdn.digitaloceanspaces.com/wgdashboard-images/new-configuration.png)
![Settings](https://donaldzou.nyc3.cdn.digitaloceanspaces.com/wgdashboard-images/settings.png)
![Light-Dark Mode](https://donaldzou.nyc3.cdn.digitaloceanspaces.com/wgdashboard-images/light-dark.png)
![Configuration](https://donaldzou.nyc3.cdn.digitaloceanspaces.com/wgdashboard-images/configuration.png)
![Add Peers](https://donaldzou.nyc3.cdn.digitaloceanspaces.com/wgdashboard-images/add-peers.png)
![Ping](https://donaldzou.nyc3.cdn.digitaloceanspaces.com/wgdashboard-images/ping.png)
![Traceroute](https://donaldzou.nyc3.cdn.digitaloceanspaces.com/wgdashboard-images/traceroute.png)

## 🕰️ Changelogs

Please visit the [Changelogs.md](./docs/changelogs.md)<|MERGE_RESOLUTION|>--- conflicted
+++ resolved
@@ -134,19 +134,11 @@
 > [!NOTE]
 > All operating systems below are tested by myself. All are ARM64 ran in UTM Virtual Machine.
 
-<<<<<<< HEAD
 | Ubuntu    | Debian | Red Hat Enterprise Linux | CentOS   | Fedora |
 |-----------|--------|--------------------------|----------|--------|
 | 24.02 LTS | 12.6   | 9.4                      | 9-Stream | 40     |
 | 22.04 LTS | 11.10  |                          |          | 39     |
 | 20.04 LTS |        |                          |          | 38     |
-=======
-| Ubuntu    | Debian | Red Hat Enterprise Linux | CentOS   | Fedora | Alpine Linux           |
-|-----------|--------|--------------------------|----------|--------|------------------------|
-| 20.04 LTS | 12.6   | 9.4                      | 9-Stream | 40     | 3.20.2 (Under Testing) |
-| 22.04 LTS | 11.10  |                          |          | 39     |                        |
-| 24.02 LTS |        |                          |          | 38     |                        |
->>>>>>> e2185328
 
 > [!TIP] 
 > If you installed WGDashboard on other systems without any issues, please let me know. Thank you!
