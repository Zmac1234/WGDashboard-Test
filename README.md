<hr>
<p align=center>I'm looking for someone that have experiences on migrating this project to a Docker app, with a complete solution ;) If you know how please <a href="https://github.com/donaldzou/wireguard-dashboard/issues/20">comment in here</a>.</p>
<hr>

<p align="center">
  <img src="https://raw.githubusercontent.com/donaldzou/wireguard-dashboard/main/img/Group%202.png" width="128">
</p>
<h1 align="center"> Wireguard Dashboard</h1>

<p align="center">
  <img src="http://ForTheBadge.com/images/badges/made-with-python.svg">
</p>
<p align="center">
  <a href="https://github.com/donaldzou/wireguard-dashboard/releases/latest"><img src="https://img.shields.io/github/v/release/donaldzou/wireguard-dashboard"></a>
</p>
<p align="center">Monitoring WireGuard is not convinient, need to login into server and type <code>wg show</code>. That's why this platform is being created, to view all configurations and manage them in a easier way.</p>
<<<<<<< HEAD
=======

>>>>>>> 1bcc8fed



## 📣 What's New: Version 2.1


- Added **Ping** and **Traceroute** tools!
- Adjusted the calculation of data usage on each peers
- Added refresh interval of the dashboard
- Bug fixed when no configuration on fresh install ([Bug report](https://github.com/donaldzou/wireguard-dashboard/issues/23#issuecomment-869189672))
- Fixed crash when too many peers ([Bug report](https://github.com/donaldzou/wireguard-dashboard/issues/22#issuecomment-868840564))


<hr>




## 💡 Features

- Add peers for each WireGuard configuration

- Manage peer

- Delete peers

- And many more coming up! Welcome to contribute to this project!

  

## 📝 Requirement

- Ubuntu or Debian based OS, other might work, but haven't test yet. Tested on the following OS:
  - [x] Ubuntu 18.04.1 LTS
  - [ ] If you have tested on other OS and it works perfectly please provide it to me!

- ‼️ Make sure you have **Wireguard** and **Wireguard-Tools (`wg-quick`)** installed.‼️  <a href="https://www.wireguard.com/install/">How to install?</a>
- Configuration files under **/etc/wireguard**

  - **Note: For peers, `PublicKey` & `AllowedIPs` is required.**
- Python 3.7+ & Pip3



## 🛠 Install

**1. Download Wireguard Dashboard**

```shell
git clone -b v2.1 https://github.com/donaldzou/Wireguard-Dashboard.git
```

**2. Install Python Dependencies**

```shell
cd Wireguard-Dashboard/src
python3 -m pip install -r requirements.txt
```

**3. Install & run Wireguard Dashboard**

```shell
chmod u+x wgd.sh
./wgd.sh start
```

Access your server with port `10086` ! e.g (http://your_server_ip:10086), continue to read to on how to change port and ip that dashboard is running with.



## 🪜 Usage

**1. Start/Stop/Restart Wireguard Dashboard**

<<<<<<< HEAD
```shell
cd Wireguard-Dashboard/src
./wgd.sh start    # Start the dashboard in background
./wgd.sh debug    # Start the dashboard in foreground (debug mode)
./wgd.sh stop     # Stop the dashboard
./wgd.sh restart  # Restart the dasboard
=======
```
$ cd Wireguard-Dashboard/src
$ sudo sh wgd.sh start    # Start the dashboard in background
$ sudo sh wgd.sh debug    # Start the dashboard in foreground (debug mode)
$ sudo sh wgd.sh stop     # Stop the dashboard
$ sudo sh wgd.sh restart  # Restart the dasboard
>>>>>>> 1bcc8fed
```

⚠️  **For first time user please also read the next section.**



## ✂️ Dashboard Configuration

Since version 2.0, Wireguard Dashboard will be using a configuration file called `wg-dashboard.ini`, (It will generate automatically after first time running the dashboard). More options will include in future versions, and for now it included the following config:

### `[Account]`

`username` - Username (Default: `admin`)

`password` - Password, will be hash with SHA256 (Default: `admin`).

### `[Server]`

`wg_conf_path` - The path of all the Wireguard configurations (Default: `/etc/wireguard`)

`app_ip` - IP address the flask will run with (Default: `0.0.0.0`)

`app_port` - Port the flask will run with (Default: `10086`)

`auth_req` - Does the dashboard need authentication  (Default: `true`)

- If `auth_req = false` , user will not be access the **Setting** tab due to security consideration. **User can only change the file directly in system**. 

`version` - Dashboard Version

All these settings will be able to configure within the dashboard in **Settings** on the sidebar, without changing the actual file. **Except `version` and `auth_req` due to security consideration.**

## ❓ How to update the dashboard?

<<<<<<< HEAD
1. Change your directory to `wireguard-dashboard` 
    ```
    $ cd wireguard-dashboard
    ```
2. Get the newest version
    ```
    $ sudo git pull https://github.com/donaldzou/wireguard-dashboard.git v2.1 --force
    ```
3. Update and install all python dependencies
   ```
   $ python3 -m pip install -r requirements.txt
   ```
4. Start the dashboard
    ```
   $ ./wgd.sh start
   ```
=======
```{shell}
$ cd wireguard-dashboard
$ sudo git pull https://github.com/donaldzou/wireguard-dashboard.git v2.0 --force # Perform update
$ sudo sh wgd.sh start   # Start dashboard
```
>>>>>>> 1bcc8fed


### ⚠️ **Update from v1.x.x**

1. Stop the dashboard if it is running.
2. You can use `git pull https://github.com/donaldzou/Wireguard-Dashboard.git v2.1`  to get the new update inside `Wireguard-Dashboard` directory.
3. Proceed **Step 2 & 3** in the [Install](#-install) step down below.

## 🔍 Screenshot

![Index Image](https://github.com/donaldzou/Wireguard-Dashboard/raw/main/src/static/index.png)

<p align=center>Index Page</p>

![Signin Image](https://github.com/donaldzou/Wireguard-Dashboard/raw/main/src/static/signin.png)

<p align=center>Signin Page</p>

![Configuration Image](https://github.com/donaldzou/Wireguard-Dashboard/raw/main/src/static/configuration.png)

<p align=center>Configuration Page</p>

![Settings Image](https://github.com/donaldzou/Wireguard-Dashboard/raw/main/src/static/settings.png)

<p align=center>Settings Page</p>



## 🛒 Dependencies

- CSS/JS
  - [Bootstrap](https://getbootstrap.com/docs/4.6/getting-started/introduction/) `v4.6.0`
  - [Bootstrap Icon](https://icons.getbootstrap.com) `v1.4.0`
  - [jQuery](https://jquery.com) `v3.5.1`
- Python
  - [Flask](https://pypi.org/project/Flask/) `v1.1.2`
  - [TinyDB](https://pypi.org/project/tinydb/) `v4.3.0`
  - [ifcfg](https://pypi.org/project/ifcfg/) `v0.21`
  - [icmplib](https://pypi.org/project/icmplib/) `v2.1.1`



## Contributors ✨

<!-- ALL-CONTRIBUTORS-BADGE:START - Do not remove or modify this section -->
[![All Contributors](https://img.shields.io/badge/all_contributors-2-orange.svg?style=flat-square)](#contributors-)
<!-- ALL-CONTRIBUTORS-BADGE:END -->

Thanks goes to these wonderful people ([emoji key](https://allcontributors.org/docs/en/emoji-key)):

<!-- ALL-CONTRIBUTORS-LIST:START - Do not remove or modify this section -->
<!-- prettier-ignore-start -->
<!-- markdownlint-disable -->
<table>
  <tr>
    <td align="center"><a href="https://github.com/antonioag95"><img src="https://avatars.githubusercontent.com/u/30556866?v=4?s=100" width="100px;" alt=""/><br /><sub><b>antonioag95</b></sub></a><br /><a href="https://github.com/donaldzou/wireguard-dashboard/commits?author=antonioag95" title="Tests">⚠️</a> <a href="https://github.com/donaldzou/wireguard-dashboard/commits?author=antonioag95" title="Code">💻</a></td>
    <td align="center"><a href="https://github.com/tonjo"><img src="https://avatars.githubusercontent.com/u/4726289?v=4?s=100" width="100px;" alt=""/><br /><sub><b>tonjo</b></sub></a><br /><a href="https://github.com/donaldzou/wireguard-dashboard/commits?author=tonjo" title="Code">💻</a></td>
  </tr>
</table>

<!-- markdownlint-restore -->
<!-- prettier-ignore-end -->

<!-- ALL-CONTRIBUTORS-LIST:END -->

This project follows the [all-contributors](https://github.com/all-contributors/all-contributors) specification. Contributions of any kind welcome!
<|MERGE_RESOLUTION|>--- conflicted
+++ resolved
@@ -14,12 +14,6 @@
   <a href="https://github.com/donaldzou/wireguard-dashboard/releases/latest"><img src="https://img.shields.io/github/v/release/donaldzou/wireguard-dashboard"></a>
 </p>
 <p align="center">Monitoring WireGuard is not convinient, need to login into server and type <code>wg show</code>. That's why this platform is being created, to view all configurations and manage them in a easier way.</p>
-<<<<<<< HEAD
-=======
-
->>>>>>> 1bcc8fed
-
-
 
 ## 📣 What's New: Version 2.1
 
@@ -29,8 +23,6 @@
 - Added refresh interval of the dashboard
 - Bug fixed when no configuration on fresh install ([Bug report](https://github.com/donaldzou/wireguard-dashboard/issues/23#issuecomment-869189672))
 - Fixed crash when too many peers ([Bug report](https://github.com/donaldzou/wireguard-dashboard/issues/22#issuecomment-868840564))
-
-
 <hr>
 
 
@@ -92,22 +84,14 @@
 
 **1. Start/Stop/Restart Wireguard Dashboard**
 
-<<<<<<< HEAD
+
 ```shell
 cd Wireguard-Dashboard/src
 ./wgd.sh start    # Start the dashboard in background
 ./wgd.sh debug    # Start the dashboard in foreground (debug mode)
 ./wgd.sh stop     # Stop the dashboard
 ./wgd.sh restart  # Restart the dasboard
-=======
-```
-$ cd Wireguard-Dashboard/src
-$ sudo sh wgd.sh start    # Start the dashboard in background
-$ sudo sh wgd.sh debug    # Start the dashboard in foreground (debug mode)
-$ sudo sh wgd.sh stop     # Stop the dashboard
-$ sudo sh wgd.sh restart  # Restart the dasboard
->>>>>>> 1bcc8fed
-```
+
 
 ⚠️  **For first time user please also read the next section.**
 
@@ -141,7 +125,6 @@
 
 ## ❓ How to update the dashboard?
 
-<<<<<<< HEAD
 1. Change your directory to `wireguard-dashboard` 
     ```
     $ cd wireguard-dashboard
@@ -158,15 +141,7 @@
     ```
    $ ./wgd.sh start
    ```
-=======
-```{shell}
-$ cd wireguard-dashboard
-$ sudo git pull https://github.com/donaldzou/wireguard-dashboard.git v2.0 --force # Perform update
-$ sudo sh wgd.sh start   # Start dashboard
-```
->>>>>>> 1bcc8fed
-
-
+   
 ### ⚠️ **Update from v1.x.x**
 
 1. Stop the dashboard if it is running.
