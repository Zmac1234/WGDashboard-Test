--- conflicted
+++ resolved
@@ -59,31 +59,9 @@
     printf "| Upgrading pip                                            |\n"
     python3 -m pip install -U pip > /dev/null 2>&1
     printf "| Installing latest Python dependencies                    |\n"
-<<<<<<< HEAD
     python3 -m pip install -U -r requirements.txt > /dev/null 2>&1
     printf "| WGDashboard installed successfully!                     |\n"
     printf "| Enter ./wgd start to start the dashboard                 |\n"
-=======
-
-    # set up the local environment
-    _check_and_set_venv
-
-    python3 -m pip install -r requirements.txt >  /dev/null 2>&1
-    printf "| WGDashboard installed successfully!              |\n"
-
-    printf "| Preparing the systemctl unit file                        |\n"
-    sed -i "s#{{APP_ROOT}}#${APP_ROOT}#" wg-dashboard.service
-    sed -i "s#{{VIRTUAL_ENV}}#${VIRTUAL_ENV}#" wg-dashboard.service
-    cat wg-dashboard.service | sudo SYSTEMD_EDITOR=tee systemctl edit --force --full wg-dashboard.service
-    systemctl daemon-reload
-    printf "| Consider 'systemctl enable wg-dashboard'                 |\n"
-    printf "       and 'systemctl start wg-dashboard'\n"
-    printf "       use '${0} stop' before starting with systemctl\n"
-    echo
-
-    printf "| Now starting Dashboard in background                     |\n"
-    start_wgd
->>>>>>> 003743c0
 }
 
 
@@ -146,13 +124,6 @@
 }
 
 start_wgd () {
-<<<<<<< HEAD
-    printf "%s\n" "$dashes"
-    printf "| Starting WGDashboard in the background.          |\n"
-    if [ ! -d "log" ]
-      then mkdir "log"
-=======
-    _check_and_set_venv
     if [[ $environment == 'production' ]]; then
       gunicorn_start
     else
@@ -165,7 +136,6 @@
       python3 "$app_name" > log/"$d".txt 2>&1 &
       printf "| Log files is under log/                                  |\n"
       printf "%s\n" "$dashes"
->>>>>>> 003743c0
     fi
 }
 
@@ -178,10 +148,6 @@
 }
 
 start_wgd_debug() {
-<<<<<<< HEAD
-=======
-  _check_and_set_venv
->>>>>>> 003743c0
   printf "%s\n" "$dashes"
   printf "| Starting WGDashboard in the foreground.                  |\n"
   python3 "$app_name"
