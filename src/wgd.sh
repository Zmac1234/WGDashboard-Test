--- conflicted
+++ resolved
@@ -347,7 +347,6 @@
 	fi
 }
 
-<<<<<<< HEAD
 # ============= Docker Functions =============
 startwgd_docker() {
 	_checkWireguard
@@ -356,8 +355,6 @@
     gunicorn_start
 }
 
-=======
->>>>>>> 183be5da
 start_core() {
 	# Re-assign config_files to ensure it includes any newly created configurations
 	local config_files=$(find /etc/wireguard -type f -name "*.conf")
@@ -373,7 +370,6 @@
 	done
 }
 
-<<<<<<< HEAD
 newconf_wgd() {
     local wg_port_listen=$wg_port
     local wg_addr_range=$wg_net
@@ -392,8 +388,6 @@
 
 # ============= Docker Functions =============
 
-=======
->>>>>>> 183be5da
 start_wgd_debug() {
 	printf "%s\n" "$dashes"
 	_checkWireguard
