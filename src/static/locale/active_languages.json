--- conflicted
+++ resolved
@@ -55,16 +55,13 @@
 		"lang_name_localized": "中文（繁體）"
 	},
 	{
-<<<<<<< HEAD
         "lang_id": "sv-se",
         "lang_name": "Swedish",
         "lang_name_localized": "Svenska"
-    }
-
-=======
+  },
+  {
 		"lang_id": "pl",
 		"lang_name": "Polish",
 		"lang_name_localized": "Polski"
 	}
->>>>>>> 6b6bd155
 ]