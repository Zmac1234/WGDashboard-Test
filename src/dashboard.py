import itertools, random, shutil, sqlite3, configparser, hashlib, ipaddress, json, traceback, os, secrets, subprocess
import smtplib
import time, re, urllib.error, uuid, bcrypt, psutil, pyotp, threading
from datetime import datetime, timedelta
from typing import Any
from flask import Flask, request, render_template, session, g
from json import JSONEncoder
from flask_cors import CORS
from icmplib import ping, traceroute
from flask.json.provider import DefaultJSONProvider
from Utilities import (
    RegexMatch, GetRemoteEndpoint, StringToBoolean, 
    ValidateIPAddressesWithRange, ValidateIPAddresses, ValidateDNSAddress,
    GenerateWireguardPublicKey, GenerateWireguardPrivateKey
)


<<<<<<< HEAD
DASHBOARD_VERSION = 'v4.2.0'
=======
DASHBOARD_VERSION = 'v4.1.2'
>>>>>>> 53df6849
CONFIGURATION_PATH = os.getenv('CONFIGURATION_PATH', '.')
DB_PATH = os.path.join(CONFIGURATION_PATH, 'db')
if not os.path.isdir(DB_PATH):
    os.mkdir(DB_PATH)
DASHBOARD_CONF = os.path.join(CONFIGURATION_PATH, 'wg-dashboard.ini')
WG_CONF_PATH = None
UPDATE = None
app = Flask("WGDashboard", template_folder=os.path.abspath("./static/app/dist"))
app.config['SEND_FILE_MAX_AGE_DEFAULT'] = 5206928
app.secret_key = secrets.token_urlsafe(32)

class ModelEncoder(JSONEncoder):
    def default(self, o: Any) -> Any:
        if hasattr(o, 'toJson'):
            return o.toJson()
        else:
            return super(ModelEncoder, self).default(o)

class CustomJsonEncoder(DefaultJSONProvider):
    def __init__(self, app):
        super().__init__(app)

    def default(self, o):
        if (isinstance(o, WireguardConfiguration)
                or isinstance(o, Peer)
                or isinstance(o, PeerJob)
                or isinstance(o, Log)
                or isinstance(o, DashboardAPIKey)
                or isinstance(o, PeerShareLink)):
            return o.toJson()
        return super().default(self, o)
app.json = CustomJsonEncoder(app)

'''
Response Object
'''
def ResponseObject(status=True, message=None, data=None) -> Flask.response_class:
    response = Flask.make_response(app, {
        "status": status,
        "message": message,
        "data": data
    })
    response.content_type = "application/json"
    return response

"""
Log Class
"""
class Log:
    def __init__(self, LogID: str, JobID: str, LogDate: str, Status: str, Message: str):
        self.LogID = LogID
        self.JobID = JobID
        self.LogDate = LogDate
        self.Status = Status
        self.Message = Message
    
    def toJson(self):
        return {
            "LogID": self.LogID,
            "JobID": self.JobID,
            "LogDate": self.LogDate,
            "Status": self.Status,
            "Message": self.Message
        }

    def __dict__(self):
        return self.toJson()

"""
Dashboard Logger Class
"""
class DashboardLogger:
    def __init__(self):
        self.loggerdb = sqlite3.connect(os.path.join(CONFIGURATION_PATH, 'db', 'wgdashboard_log.db'),
                                        check_same_thread=False)
        self.loggerdb.row_factory = sqlite3.Row
        self.__createLogDatabase()
        self.log(Message="WGDashboard started")
    def __createLogDatabase(self):
        with self.loggerdb:
            loggerdbCursor = self.loggerdb.cursor()
            existingTable = loggerdbCursor.execute("SELECT name from sqlite_master where type='table'").fetchall()
            existingTable = [t['name'] for t in existingTable]
            if "DashboardLog" not in existingTable:
                loggerdbCursor.execute(
                    "CREATE TABLE DashboardLog (LogID VARCHAR NOT NULL, LogDate DATETIME DEFAULT (strftime('%Y-%m-%d %H:%M:%S','now', 'localtime')), URL VARCHAR, IP VARCHAR, Status VARCHAR, Message VARCHAR, PRIMARY KEY (LogID))")
            if self.loggerdb.in_transaction:
                self.loggerdb.commit()
    
    def log(self, URL: str = "", IP: str = "", Status: str = "true", Message: str = "") -> bool:
        pass
        try:
            with self.loggerdb:
                loggerdbCursor = self.loggerdb.cursor()
                loggerdbCursor.execute(
                    "INSERT INTO DashboardLog (LogID, URL, IP, Status, Message) VALUES (?, ?, ?, ?, ?)", (str(uuid.uuid4()), URL, IP, Status, Message,))
                if self.loggerdb.in_transaction:
                    self.loggerdb.commit()
                return True
        except Exception as e:
            print(f"[WGDashboard] Access Log Error: {str(e)}")
            return False

"""
Peer Job Logger
"""
class PeerJobLogger:
    def __init__(self):
        self.loggerdb = sqlite3.connect(os.path.join(CONFIGURATION_PATH, 'db', 'wgdashboard_log.db'),
                                     check_same_thread=False)
        self.loggerdb.row_factory = sqlite3.Row
        self.logs:list(Log) = []
        self.__createLogDatabase()
        
    def __createLogDatabase(self):
        with self.loggerdb:
            loggerdbCursor = self.loggerdb.cursor()
        
            existingTable = loggerdbCursor.execute("SELECT name from sqlite_master where type='table'").fetchall()
            existingTable = [t['name'] for t in existingTable]
    
            if "JobLog" not in existingTable:
                loggerdbCursor.execute("CREATE TABLE JobLog (LogID VARCHAR NOT NULL, JobID NOT NULL, LogDate DATETIME DEFAULT (strftime('%Y-%m-%d %H:%M:%S','now', 'localtime')), Status VARCHAR NOT NULL, Message VARCHAR, PRIMARY KEY (LogID))")
                if self.loggerdb.in_transaction:
                    self.loggerdb.commit()
    def log(self, JobID: str, Status: bool = True, Message: str = "") -> bool:
        try:
            with self.loggerdb:
                loggerdbCursor = self.loggerdb.cursor()
                loggerdbCursor.execute(f"INSERT INTO JobLog (LogID, JobID, Status, Message) VALUES (?, ?, ?, ?)",
                                            (str(uuid.uuid4()), JobID, Status, Message,))
                if self.loggerdb.in_transaction:
                    self.loggerdb.commit()
        except Exception as e:
            print(f"[WGDashboard] Peer Job Log Error: {str(e)}")
            return False
        return True
    
    def getLogs(self, all: bool = False, configName = None) -> list[Log]:
        logs: list[Log] = []
        try:
            allJobs = AllPeerJobs.getAllJobs(configName)
            allJobsID = ", ".join([f"'{x.JobID}'" for x in allJobs])
            with self.loggerdb:
                loggerdbCursor = self.loggerdb.cursor()
                table = loggerdbCursor.execute(f"SELECT * FROM JobLog WHERE JobID IN ({allJobsID}) ORDER BY LogDate DESC").fetchall()
                self.logs.clear()
                for l in table:
                    logs.append(
                        Log(l["LogID"], l["JobID"], l["LogDate"], l["Status"], l["Message"]))
        except Exception as e:
            return logs
        return logs

"""
Peer Job
"""
class PeerJob:
    def __init__(self, JobID: str, Configuration: str, Peer: str,
                 Field: str, Operator: str, Value: str, CreationDate: datetime, ExpireDate: datetime, Action: str):
        self.Action = Action
        self.ExpireDate = ExpireDate
        self.CreationDate = CreationDate
        self.Value = Value
        self.Operator = Operator
        self.Field = Field
        self.Configuration = Configuration
        self.Peer = Peer
        self.JobID = JobID

    def toJson(self):
        return {
            "JobID": self.JobID,
            "Configuration": self.Configuration,
            "Peer": self.Peer,
            "Field": self.Field,
            "Operator": self.Operator,
            "Value": self.Value,
            "CreationDate": self.CreationDate,
            "ExpireDate": self.ExpireDate,
            "Action": self.Action
        }

    def __dict__(self):
        return self.toJson()

"""
Peer Jobs
"""
class PeerJobs:

    def __init__(self):
        self.Jobs: list[PeerJob] = []
        self.jobdb = sqlite3.connect(os.path.join(CONFIGURATION_PATH, 'db', 'wgdashboard_job.db'),
                                     check_same_thread=False)
        self.jobdb.row_factory = sqlite3.Row
        self.__createPeerJobsDatabase()
        self.__getJobs()

    def __getJobs(self):
        self.Jobs.clear()
        with self.jobdb:
            jobdbCursor = self.jobdb.cursor()
            jobs = jobdbCursor.execute("SELECT * FROM PeerJobs WHERE ExpireDate IS NULL").fetchall()
            for job in jobs:
                self.Jobs.append(PeerJob(
                    job['JobID'], job['Configuration'], job['Peer'], job['Field'], job['Operator'], job['Value'],
                    job['CreationDate'], job['ExpireDate'], job['Action']))
    
    def getAllJobs(self, configuration: str = None):
        if configuration is not None:
            with self.jobdb:
                jobdbCursor = self.jobdb.cursor()
                jobs = jobdbCursor.execute(
                    f"SELECT * FROM PeerJobs WHERE Configuration = ?", (configuration, )).fetchall()
                j = []
                for job in jobs:
                    j.append(PeerJob(
                        job['JobID'], job['Configuration'], job['Peer'], job['Field'], job['Operator'], job['Value'],
                        job['CreationDate'], job['ExpireDate'], job['Action']))
                return j
        return []

    def __createPeerJobsDatabase(self):
        with self.jobdb:
            jobdbCursor = self.jobdb.cursor()
        
            existingTable = jobdbCursor.execute("SELECT name from sqlite_master where type='table'").fetchall()
            existingTable = [t['name'] for t in existingTable]
    
            if "PeerJobs" not in existingTable:
                jobdbCursor.execute('''
                CREATE TABLE PeerJobs (JobID VARCHAR NOT NULL, Configuration VARCHAR NOT NULL, Peer VARCHAR NOT NULL,
                Field VARCHAR NOT NULL, Operator VARCHAR NOT NULL, Value VARCHAR NOT NULL, CreationDate DATETIME,
                ExpireDate DATETIME, Action VARCHAR NOT NULL, PRIMARY KEY (JobID))
                ''')
                self.jobdb.commit()

    def toJson(self):
        return [x.toJson() for x in self.Jobs]

    def searchJob(self, Configuration: str, Peer: str):
        return list(filter(lambda x: x.Configuration == Configuration and x.Peer == Peer, self.Jobs))

    def saveJob(self, Job: PeerJob) -> tuple[bool, list] | tuple[bool, str]:
        try:
            with self.jobdb:
                jobdbCursor = self.jobdb.cursor()
            
                if (len(str(Job.CreationDate))) == 0:
                    jobdbCursor.execute('''
                    INSERT INTO PeerJobs VALUES (?, ?, ?, ?, ?, ?, strftime('%Y-%m-%d %H:%M:%S','now'), NULL, ?)
                    ''', (Job.JobID, Job.Configuration, Job.Peer, Job.Field, Job.Operator, Job.Value, Job.Action,))
                    JobLogger.log(Job.JobID, Message=f"Job is created if {Job.Field} {Job.Operator} {Job.Value} then {Job.Action}")
                    
                else:
                    currentJob = jobdbCursor.execute('SELECT * FROM PeerJobs WHERE JobID = ?', (Job.JobID, )).fetchone()
                    if currentJob is not None:
                        jobdbCursor.execute('''
                            UPDATE PeerJobs SET Field = ?, Operator = ?, Value = ?, Action = ? WHERE JobID = ?
                            ''', (Job.Field, Job.Operator, Job.Value, Job.Action, Job.JobID))
                        JobLogger.log(Job.JobID, 
                                      Message=f"Job is updated from if {currentJob['Field']} {currentJob['Operator']} {currentJob['value']} then {currentJob['Action']}; to if {Job.Field} {Job.Operator} {Job.Value} then {Job.Action}")
                self.jobdb.commit()
                self.__getJobs()
        
            return True, list(
                filter(lambda x: x.Configuration == Job.Configuration and x.Peer == Job.Peer and x.JobID == Job.JobID,
                       self.Jobs))
        except Exception as e:
            return False, str(e)

    def deleteJob(self, Job: PeerJob) -> tuple[bool, list] | tuple[bool, str]:
        try:
            if (len(str(Job.CreationDate))) == 0:
                return False, "Job does not exist"
            with self.jobdb:
                jobdbCursor = self.jobdb.cursor()
                jobdbCursor.execute('''
                    UPDATE PeerJobs SET ExpireDate = strftime('%Y-%m-%d %H:%M:%S','now') WHERE JobID = ?
                ''', (Job.JobID,))
                self.jobdb.commit()
            JobLogger.log(Job.JobID, Message=f"Job is removed due to being deleted or finshed.")
            self.__getJobs()
            return True, list(
                filter(lambda x: x.Configuration == Job.Configuration and x.Peer == Job.Peer and x.JobID == Job.JobID,
                       self.Jobs))
        except Exception as e:
            return False, str(e)
        
    def updateJobConfigurationName(self, ConfigurationName: str, NewConfigurationName: str) -> tuple[bool, str]:
        try:
            with self.jobdb:
                jobdbCursor = self.jobdb.cursor()
                jobdbCursor.execute('''
                        UPDATE PeerJobs SET Configuration = ? WHERE Configuration = ?
                    ''', (NewConfigurationName, ConfigurationName, ))
                self.jobdb.commit()
            self.__getJobs()
        except Exception as e:
            return False, str(e)
        
    
    def runJob(self):
        needToDelete = []
        for job in self.Jobs:
            c = WireguardConfigurations.get(job.Configuration)
            if c is not None:
                f, fp = c.searchPeer(job.Peer)
                if f:
                    if job.Field in ["total_receive", "total_sent", "total_data"]:
                        s = job.Field.split("_")[1]
                        x: float = getattr(fp, f"total_{s}") + getattr(fp, f"cumu_{s}")
                        y: float = float(job.Value)
                    else:
                        x: datetime = datetime.now()
                        y: datetime = datetime.strptime(job.Value, "%Y-%m-%d %H:%M:%S")
                    runAction: bool = self.__runJob_Compare(x, y, job.Operator)
                    if runAction:
                        s = False
                        if job.Action == "restrict":
                            s = c.restrictPeers([fp.id]).get_json()
                        elif job.Action == "delete":
                            s = c.deletePeers([fp.id]).get_json()
                
                        if s['status'] is True:
                            JobLogger.log(job.JobID, s["status"], 
                                          f"Peer {fp.id} from {c.Name} is successfully {job.Action}ed."
                            )
                            needToDelete.append(job)
                        else:
                            JobLogger.log(job.JobID, s["status"],
                                          f"Peer {fp.id} from {c.Name} failed {job.Action}ed."
                            )
                else:
                    needToDelete.append(job)
            else:
                needToDelete.append(job)
        for j in needToDelete:
            self.deleteJob(j)

    def __runJob_Compare(self, x: float | datetime, y: float | datetime, operator: str):
        if operator == "eq":
            return x == y
        if operator == "neq":
            return x != y
        if operator == "lgt":
            return x > y
        if operator == "lst":
            return x < y
        
"""
Peer Share Link
"""
class PeerShareLink:
    def __init__(self, ShareID:str, Configuration: str, Peer: str, ExpireDate: datetime, ShareDate: datetime):
        self.ShareID = ShareID
        self.Peer = Peer
        self.Configuration = Configuration
        self.ShareDate = ShareDate
        self.ExpireDate = ExpireDate
        
    
    def toJson(self):
        return {
            "ShareID": self.ShareID,
            "Peer": self.Peer,
            "Configuration": self.Configuration,
            "ExpireDate": self.ExpireDate
        }

"""
Peer Share Links
"""
class PeerShareLinks:
    def __init__(self):
        self.Links: list[PeerShareLink] = []
        existingTables = sqlSelect("SELECT name FROM sqlite_master WHERE type='table' and name = 'PeerShareLinks'").fetchall()
        if len(existingTables) == 0:
            sqlUpdate(
                """
                    CREATE TABLE PeerShareLinks (
                        ShareID VARCHAR NOT NULL PRIMARY KEY, Configuration VARCHAR NOT NULL, Peer VARCHAR NOT NULL,
                        ExpireDate DATETIME,
                        SharedDate DATETIME DEFAULT (datetime('now', 'localtime'))
                    )
                """
            )
        self.__getSharedLinks()
    def __getSharedLinks(self):
        self.Links.clear()
        allLinks = sqlSelect("SELECT * FROM PeerShareLinks WHERE ExpireDate IS NULL OR ExpireDate > datetime('now', 'localtime')").fetchall()
        for link in allLinks:
            self.Links.append(PeerShareLink(*link))
    
    def getLink(self, Configuration: str, Peer: str) -> list[PeerShareLink]:
        self.__getSharedLinks()
        return list(filter(lambda x : x.Configuration == Configuration and x.Peer == Peer, self.Links))
    
    def getLinkByID(self, ShareID: str) -> list[PeerShareLink]:
        self.__getSharedLinks()
        return list(filter(lambda x : x.ShareID == ShareID, self.Links))
    
    def addLink(self, Configuration: str, Peer: str, ExpireDate: datetime = None) -> tuple[bool, str]:
        try:
            newShareID = str(uuid.uuid4())
            if len(self.getLink(Configuration, Peer)) > 0:
                sqlUpdate("UPDATE PeerShareLinks SET ExpireDate = datetime('now', 'localtime') WHERE Configuration = ? AND Peer = ?", (Configuration, Peer, ))
            sqlUpdate("INSERT INTO PeerShareLinks (ShareID, Configuration, Peer, ExpireDate) VALUES (?, ?, ?, ?)", (newShareID, Configuration, Peer, ExpireDate, ))
            self.__getSharedLinks()
        except Exception as e:
            return False, str(e)
        return True, newShareID
    
    def updateLinkExpireDate(self, ShareID, ExpireDate: datetime = None) -> tuple[bool, str]:
        sqlUpdate("UPDATE PeerShareLinks SET ExpireDate = ? WHERE ShareID = ?;", (ExpireDate, ShareID, ))
        self.__getSharedLinks()
        return True, ""

"""
WireGuard Configuration
""" 
class WireguardConfiguration:
    class InvalidConfigurationFileException(Exception):
        def __init__(self, m):
            self.message = m

        def __str__(self):
            return self.message

    def __init__(self, name: str = None, data: dict = None, backup: dict = None, startup: bool = False, wg: bool = True):
        
        
        self.__parser: configparser.ConfigParser = configparser.ConfigParser(strict=False)
        self.__parser.optionxform = str
        self.__configFileModifiedTime = None
        
        self.Status: bool = False
        self.Name: str = ""
        self.PrivateKey: str = ""
        self.PublicKey: str = ""
        self.ListenPort: str = ""
        self.Address: str = ""
        self.DNS: str = ""
        self.Table: str = ""
        self.MTU: str = ""
        self.PreUp: str = ""
        self.PostUp: str = ""
        self.PreDown: str = ""
        self.PostDown: str = ""
        self.SaveConfig: bool = True
        self.Name = name
        self.Protocol = "wg" if wg else "awg"
        self.configPath = os.path.join(self.__getProtocolPath(), f'{self.Name}.conf') if wg else os.path.join(DashboardConfig.GetConfig("Server", "awg_conf_path")[1], f'{self.Name}.conf')
        
        if name is not None:
            if data is not None and "Backup" in data.keys():
                db = self.__importDatabase(
                    os.path.join(
                        self.__getProtocolPath(),
                        'WGDashboard_Backup',
                        data["Backup"].replace(".conf", ".sql")))
            else:
                self.createDatabase()
            
            self.__parseConfigurationFile()
            self.__initPeersList()
            
        else:
            self.Name = data["ConfigurationName"]
            self.configPath = os.path.join(self.__getProtocolPath(), f'{self.Name}.conf')
            
            for i in dir(self):
                if str(i) in data.keys():
                    if isinstance(getattr(self, i), bool):
                        setattr(self, i, StringToBoolean(data[i]))
                    else:
                        setattr(self, i, str(data[i]))
            
            self.__parser["Interface"] = {
                "PrivateKey": self.PrivateKey,
                "Address": self.Address,
                "ListenPort": self.ListenPort,
                "PreUp": self.PreUp,
                "PreDown": self.PreDown,
                "PostUp": self.PostUp,
                "PostDown": self.PostDown,
                "SaveConfig": "true"
            }
            
            if self.Protocol == 'awg':
                self.__parser["Interface"]["Jc"] = self.Jc
                self.__parser["Interface"]["Jc"] = self.Jc 
                self.__parser["Interface"]["Jmin"] = self.Jmin
                self.__parser["Interface"]["Jmax"] = self.Jmax
                self.__parser["Interface"]["S1"] = self.S1 
                self.__parser["Interface"]["S2"] = self.S2 
                self.__parser["Interface"]["H1"] = self.H1 
                self.__parser["Interface"]["H2"] = self.H2 
                self.__parser["Interface"]["H3"] = self.H3 
                self.__parser["Interface"]["H4"] = self.H4 
                
            if "Backup" not in data.keys():
                self.createDatabase()
                with open(self.configPath, "w+") as configFile:
                    self.__parser.write(configFile)
                    print(f"[WGDashboard] Configuration file {self.configPath} created")
                self.__initPeersList()
        
        print(f"[WGDashboard] Initialized Configuration: {name}")    
        if self.getAutostartStatus() and not self.getStatus() and startup:
            self.toggleConfiguration()
            print(f"[WGDashboard] Autostart Configuration: {name}")
                           
    def __getProtocolPath(self):
        return DashboardConfig.GetConfig("Server", "wg_conf_path")[1] if self.Protocol == "wg" \
            else DashboardConfig.GetConfig("Server", "awg_conf_path")[1]
    
    def __initPeersList(self):
        self.Peers: list[Peer] = []
        self.getPeersList()
        self.getRestrictedPeersList()
        
    def getRawConfigurationFile(self):
        return open(self.configPath, 'r').read()
    
    def updateRawConfigurationFile(self, newRawConfiguration):
        backupStatus, backup = self.backupConfigurationFile()
        if not backupStatus:
            return False, "Cannot create backup"
    
        if self.Status:
            self.toggleConfiguration()
        
        with open(self.configPath, 'w') as f:
            f.write(newRawConfiguration)
        
        status, err = self.toggleConfiguration()
        if not status:
            restoreStatus = self.restoreBackup(backup['filename'])
            print(f"Restore status: {restoreStatus}")
            self.toggleConfiguration()
            return False, err
        return True, None
            
    
    def __parseConfigurationFile(self):
        with open(self.configPath, 'r') as f:
            original = [l.rstrip("\n") for l in f.readlines()]
            try:
                start = original.index("[Interface]")
                
                # Clean
                for i in range(start, len(original)):
                    if original[i] == "[Peer]":
                        break
                    split = re.split(r'\s*=\s*', original[i], 1)
                    if len(split) == 2:
                        key = split[0]
                        if key in dir(self):
                            if isinstance(getattr(self, key), bool):
                                setattr(self, key, False)
                            else:
                                setattr(self, key, "")
                
                # Set
                for i in range(start, len(original)):
                    if original[i] == "[Peer]":
                        break
                    split = re.split(r'\s*=\s*', original[i], 1)
                    if len(split) == 2:
                        key = split[0]
                        value = split[1]
                        if key in dir(self):
                            if isinstance(getattr(self, key), bool):
                                setattr(self, key, StringToBoolean(value))
                            else:
                                if len(getattr(self, key)) > 0:
                                    setattr(self, key, f"{getattr(self, key)}, {value}")
                                else:
                                    setattr(self, key, value)  
            except ValueError as e:
                raise self.InvalidConfigurationFileException(
                        "[Interface] section not found in " + self.configPath)
            if self.PrivateKey:
                self.PublicKey = self.__getPublicKey()
            self.Status = self.getStatus()
    
    def __dropDatabase(self):
        existingTables = sqlSelect(f"SELECT name FROM sqlite_master WHERE type='table' AND name LIKE '{self.Name}%'").fetchall()
        for t in existingTables:
            sqlUpdate("DROP TABLE '%s'" % t['name'])

        existingTables = sqlSelect(f"SELECT name FROM sqlite_master WHERE type='table' AND name LIKE '{self.Name}%'").fetchall()

    def createDatabase(self, dbName = None):
        if dbName is None:
            dbName = self.Name
        
        existingTables = sqlSelect("SELECT name FROM sqlite_master WHERE type='table'").fetchall()
        existingTables = [t['name'] for t in existingTables]
        if dbName not in existingTables:
            sqlUpdate(
                """
                CREATE TABLE '%s'(
                    id VARCHAR NOT NULL, private_key VARCHAR NULL, DNS VARCHAR NULL, 
                    endpoint_allowed_ip VARCHAR NULL, name VARCHAR NULL, total_receive FLOAT NULL, 
                    total_sent FLOAT NULL, total_data FLOAT NULL, endpoint VARCHAR NULL, 
                    status VARCHAR NULL, latest_handshake VARCHAR NULL, allowed_ip VARCHAR NULL, 
                    cumu_receive FLOAT NULL, cumu_sent FLOAT NULL, cumu_data FLOAT NULL, mtu INT NULL, 
                    keepalive INT NULL, remote_endpoint VARCHAR NULL, preshared_key VARCHAR NULL,
                    PRIMARY KEY (id)
                )
                """ % dbName
            )

        if f'{dbName}_restrict_access' not in existingTables:
            sqlUpdate(
                """
                CREATE TABLE '%s_restrict_access' (
                    id VARCHAR NOT NULL, private_key VARCHAR NULL, DNS VARCHAR NULL, 
                    endpoint_allowed_ip VARCHAR NULL, name VARCHAR NULL, total_receive FLOAT NULL, 
                    total_sent FLOAT NULL, total_data FLOAT NULL, endpoint VARCHAR NULL, 
                    status VARCHAR NULL, latest_handshake VARCHAR NULL, allowed_ip VARCHAR NULL, 
                    cumu_receive FLOAT NULL, cumu_sent FLOAT NULL, cumu_data FLOAT NULL, mtu INT NULL, 
                    keepalive INT NULL, remote_endpoint VARCHAR NULL, preshared_key VARCHAR NULL,
                    PRIMARY KEY (id)
                )
                """ % dbName
            )
        if f'{dbName}_transfer' not in existingTables:
            sqlUpdate(
                """
                CREATE TABLE '%s_transfer' (
                    id VARCHAR NOT NULL, total_receive FLOAT NULL,
                    total_sent FLOAT NULL, total_data FLOAT NULL,
                    cumu_receive FLOAT NULL, cumu_sent FLOAT NULL, cumu_data FLOAT NULL, time DATETIME
                )
                """ % dbName
            )
        if f'{dbName}_deleted' not in existingTables:
            sqlUpdate(
                """
                CREATE TABLE '%s_deleted' (
                    id VARCHAR NOT NULL, private_key VARCHAR NULL, DNS VARCHAR NULL, 
                    endpoint_allowed_ip VARCHAR NULL, name VARCHAR NULL, total_receive FLOAT NULL, 
                    total_sent FLOAT NULL, total_data FLOAT NULL, endpoint VARCHAR NULL, 
                    status VARCHAR NULL, latest_handshake VARCHAR NULL, allowed_ip VARCHAR NULL, 
                    cumu_receive FLOAT NULL, cumu_sent FLOAT NULL, cumu_data FLOAT NULL, mtu INT NULL, 
                    keepalive INT NULL, remote_endpoint VARCHAR NULL, preshared_key VARCHAR NULL,
                    PRIMARY KEY (id)
                )
                """ % dbName
            )
            
    def __dumpDatabase(self):
        for line in sqldb.iterdump():
            if (line.startswith(f"INSERT INTO \"{self.Name}\"") 
                    or line.startswith(f'INSERT INTO "{self.Name}_restrict_access"')
                    or line.startswith(f'INSERT INTO "{self.Name}_transfer"')
                    or line.startswith(f'INSERT INTO "{self.Name}_deleted"')
            ):
                yield line
                
    def __importDatabase(self, sqlFilePath) -> bool:
        self.__dropDatabase()
        self.createDatabase()
        if not os.path.exists(sqlFilePath):
            return False
        with open(sqlFilePath, 'r') as f:
            for l in f.readlines():
                l = l.rstrip("\n")
                if len(l) > 0:
                    sqlUpdate(l)
        return True
        
    def __getPublicKey(self) -> str:
        return GenerateWireguardPublicKey(self.PrivateKey)[1]

    def getStatus(self) -> bool:
        self.Status = self.Name in psutil.net_if_addrs().keys()
        return self.Status
    
    def getAutostartStatus(self):
        s, d = DashboardConfig.GetConfig("WireGuardConfiguration", "autostart")
        return self.Name in d

    def getRestrictedPeers(self):
        self.RestrictedPeers = []
        restricted = sqlSelect("SELECT * FROM '%s_restrict_access'" % self.Name).fetchall()
        for i in restricted:
            self.RestrictedPeers.append(Peer(i, self))
            
    def configurationFileChanged(self) :
        mt = os.path.getmtime(self.configPath)
        changed = self.__configFileModifiedTime is None or self.__configFileModifiedTime != mt
        self.__configFileModifiedTime = mt
        return changed
        
    def getPeers(self):
        if self.configurationFileChanged():
            self.Peers = []
            with open(self.configPath, 'r') as configFile:
                p = []
                pCounter = -1
                content = configFile.read().split('\n')
                try:
                    peerStarts = content.index("[Peer]")
                    content = content[peerStarts:]
                    for i in content:
                        if not RegexMatch("#(.*)", i) and not RegexMatch(";(.*)", i):
                            if i == "[Peer]":
                                pCounter += 1
                                p.append({})
                                p[pCounter]["name"] = ""
                            else:
                                if len(i) > 0:
                                    split = re.split(r'\s*=\s*', i, 1)
                                    if len(split) == 2:
                                        p[pCounter][split[0]] = split[1]
                        
                        if RegexMatch("#Name# = (.*)", i):
                            split = re.split(r'\s*=\s*', i, 1)
                            if len(split) == 2:
                                p[pCounter]["name"] = split[1]
                    
                    for i in p:
                        if "PublicKey" in i.keys():
                            checkIfExist = sqlSelect("SELECT * FROM '%s' WHERE id = ?" % self.Name,
                                                          ((i['PublicKey']),)).fetchone()
                            if checkIfExist is None:
                                newPeer = {
                                    "id": i['PublicKey'],
                                    "private_key": "",
                                    "DNS": DashboardConfig.GetConfig("Peers", "peer_global_DNS")[1],
                                    "endpoint_allowed_ip": DashboardConfig.GetConfig("Peers", "peer_endpoint_allowed_ip")[
                                        1],
                                    "name": i.get("name"),
                                    "total_receive": 0,
                                    "total_sent": 0,
                                    "total_data": 0,
                                    "endpoint": "N/A",
                                    "status": "stopped",
                                    "latest_handshake": "N/A",
                                    "allowed_ip": i.get("AllowedIPs", "N/A"),
                                    "cumu_receive": 0,
                                    "cumu_sent": 0,
                                    "cumu_data": 0,
                                    "traffic": [],
                                    "mtu": DashboardConfig.GetConfig("Peers", "peer_mtu")[1],
                                    "keepalive": DashboardConfig.GetConfig("Peers", "peer_keep_alive")[1],
                                    "remote_endpoint": DashboardConfig.GetConfig("Peers", "remote_endpoint")[1],
                                    "preshared_key": i["PresharedKey"] if "PresharedKey" in i.keys() else ""
                                }
                                sqlUpdate(
                                    """
                                    INSERT INTO '%s'
                                        VALUES (:id, :private_key, :DNS, :endpoint_allowed_ip, :name, :total_receive, :total_sent, 
                                        :total_data, :endpoint, :status, :latest_handshake, :allowed_ip, :cumu_receive, :cumu_sent, 
                                        :cumu_data, :mtu, :keepalive, :remote_endpoint, :preshared_key);
                                    """ % self.Name
                                    , newPeer)
                                self.Peers.append(Peer(newPeer, self))
                            else:
                                sqlUpdate("UPDATE '%s' SET allowed_ip = ? WHERE id = ?" % self.Name,
                                               (i.get("AllowedIPs", "N/A"), i['PublicKey'],))
                                self.Peers.append(Peer(checkIfExist, self))
                except Exception as e:
                    if __name__ == '__main__':
                        print(f"[WGDashboard] {self.Name} Error: {str(e)}")
        else:
            self.Peers.clear()
            checkIfExist = sqlSelect("SELECT * FROM '%s'" % self.Name).fetchall()
            for i in checkIfExist:
                self.Peers.append(Peer(i, self))
            
    def addPeers(self, peers: list):
        try:
            for i in peers:
                newPeer = {
                    "id": i['id'],
                    "private_key": i['private_key'],
                    "DNS": i['DNS'],
                    "endpoint_allowed_ip": i['endpoint_allowed_ip'],
                    "name": i['name'],
                    "total_receive": 0,
                    "total_sent": 0,
                    "total_data": 0,
                    "endpoint": "N/A",
                    "status": "stopped",
                    "latest_handshake": "N/A",
                    "allowed_ip": i.get("allowed_ip", "N/A"),
                    "cumu_receive": 0,
                    "cumu_sent": 0,
                    "cumu_data": 0,
                    "traffic": [],
                    "mtu": i['mtu'],
                    "keepalive": i['keepalive'],
                    "remote_endpoint": DashboardConfig.GetConfig("Peers", "remote_endpoint")[1],
                    "preshared_key": i["preshared_key"]
                }
                sqlUpdate(
                    """
                    INSERT INTO '%s'
                        VALUES (:id, :private_key, :DNS, :endpoint_allowed_ip, :name, :total_receive, :total_sent, 
                        :total_data, :endpoint, :status, :latest_handshake, :allowed_ip, :cumu_receive, :cumu_sent, 
                        :cumu_data, :mtu, :keepalive, :remote_endpoint, :preshared_key);
                    """ % self.Name
                    , newPeer)
            for p in peers:
                presharedKeyExist = len(p['preshared_key']) > 0
                rd = random.Random()
                uid = str(uuid.UUID(int=rd.getrandbits(128), version=4))
                if presharedKeyExist:
                    with open(uid, "w+") as f:
                        f.write(p['preshared_key'])
                
                subprocess.check_output(f"{self.Protocol} set {self.Name} peer {p['id']} allowed-ips {p['allowed_ip'].replace(' ', '')}{f' preshared-key {uid}' if presharedKeyExist else ''}",
                                        shell=True, stderr=subprocess.STDOUT)
                if presharedKeyExist:
                    os.remove(uid)
            subprocess.check_output(
                f"{self.Protocol}-quick save {self.Name}", shell=True, stderr=subprocess.STDOUT)
            self.getPeersList()
            return True
        except Exception as e:
            print(str(e))
            return False
        
    def searchPeer(self, publicKey):
        for i in self.Peers:
            if i.id == publicKey:
                return True, i
        return False, None

    def allowAccessPeers(self, listOfPublicKeys):
        if not self.getStatus():
            self.toggleConfiguration()
        
        for i in listOfPublicKeys:
            p = sqlSelect("SELECT * FROM '%s_restrict_access' WHERE id = ?" % self.Name, (i,)).fetchone()
            if p is not None:
                sqlUpdate("INSERT INTO '%s' SELECT * FROM %s_restrict_access WHERE id = ?"
                               % (self.Name, self.Name,), (p['id'],))
                sqlUpdate("DELETE FROM '%s_restrict_access' WHERE id = ?"
                               % self.Name, (p['id'],))
                
                presharedKeyExist = len(p['preshared_key']) > 0
                rd = random.Random()
                uid = str(uuid.UUID(int=rd.getrandbits(128), version=4))
                if presharedKeyExist:
                    with open(uid, "w+") as f:
                        f.write(p['preshared_key'])
                        
                subprocess.check_output(f"{self.Protocol} set {self.Name} peer {p['id']} allowed-ips {p['allowed_ip'].replace(' ', '')}{f' preshared-key {uid}' if presharedKeyExist else ''}",
                                        shell=True, stderr=subprocess.STDOUT)
                if presharedKeyExist: os.remove(uid)
            else:
                return ResponseObject(False, "Failed to allow access of peer " + i)
        if not self.__wgSave():
            return ResponseObject(False, "Failed to save configuration through WireGuard")

        self.getPeers()
        return ResponseObject(True, "Allow access successfully")

    def restrictPeers(self, listOfPublicKeys):
        numOfRestrictedPeers = 0
        numOfFailedToRestrictPeers = 0
        if not self.getStatus():
            self.toggleConfiguration()
        for p in listOfPublicKeys:
            found, pf = self.searchPeer(p)
            if found:
                try:
                    subprocess.check_output(f"{self.Protocol} set {self.Name} peer {pf.id} remove",
                                            shell=True, stderr=subprocess.STDOUT)
                    sqlUpdate("INSERT INTO '%s_restrict_access' SELECT * FROM %s WHERE id = ?" %
                                   (self.Name, self.Name,), (pf.id,))
                    sqlUpdate("UPDATE '%s_restrict_access' SET status = 'stopped' WHERE id = ?" %
                                   (self.Name,), (pf.id,))
                    sqlUpdate("DELETE FROM '%s' WHERE id = ?" % self.Name, (pf.id,))
                    numOfRestrictedPeers += 1
                except Exception as e:
                    numOfFailedToRestrictPeers += 1

        if not self.__wgSave():
            return ResponseObject(False, "Failed to save configuration through WireGuard")

        self.getPeers()

        if numOfRestrictedPeers == len(listOfPublicKeys):
            return ResponseObject(True, f"Restricted {numOfRestrictedPeers} peer(s)")
        return ResponseObject(False,
                              f"Restricted {numOfRestrictedPeers} peer(s) successfully. Failed to restrict {numOfFailedToRestrictPeers} peer(s)")
        pass

    def deletePeers(self, listOfPublicKeys):
        numOfDeletedPeers = 0
        numOfFailedToDeletePeers = 0
        if not self.getStatus():
            self.toggleConfiguration()
        for p in listOfPublicKeys:
            found, pf = self.searchPeer(p)
            if found:
                try:
                    subprocess.check_output(f"{self.Protocol} set {self.Name} peer {pf.id} remove",
                                            shell=True, stderr=subprocess.STDOUT)
                    sqlUpdate("DELETE FROM '%s' WHERE id = ?" % self.Name, (pf.id,))
                    numOfDeletedPeers += 1
                except Exception as e:
                    numOfFailedToDeletePeers += 1

        if not self.__wgSave():
            return ResponseObject(False, "Failed to save configuration through WireGuard")

        self.getPeers()

        if numOfDeletedPeers == len(listOfPublicKeys):
            return ResponseObject(True, f"Deleted {numOfDeletedPeers} peer(s)")
        return ResponseObject(False,
                              f"Deleted {numOfDeletedPeers} peer(s) successfully. Failed to delete {numOfFailedToDeletePeers} peer(s)")

    def __wgSave(self) -> tuple[bool, str] | tuple[bool, None]:
        try:
            subprocess.check_output(f"{self.Protocol}-quick save {self.Name}", shell=True, stderr=subprocess.STDOUT)
            return True, None
        except subprocess.CalledProcessError as e:
            return False, str(e)

    def getPeersLatestHandshake(self):
        if not self.getStatus():
            self.toggleConfiguration()
        try:
            latestHandshake = subprocess.check_output(f"{self.Protocol} show {self.Name} latest-handshakes",
                                                      shell=True, stderr=subprocess.STDOUT)
        except subprocess.CalledProcessError:
            return "stopped"
        latestHandshake = latestHandshake.decode("UTF-8").split()
        count = 0
        now = datetime.now()
        time_delta = timedelta(minutes=2)
        for _ in range(int(len(latestHandshake) / 2)):
            minus = now - datetime.fromtimestamp(int(latestHandshake[count + 1]))
            if minus < time_delta:
                status = "running"
            else:
                status = "stopped"
            if int(latestHandshake[count + 1]) > 0:
                sqlUpdate("UPDATE '%s' SET latest_handshake = ?, status = ? WHERE id= ?" % self.Name
                              , (str(minus).split(".", maxsplit=1)[0], status, latestHandshake[count],))
            else:
                sqlUpdate("UPDATE '%s' SET latest_handshake = 'No Handshake', status = ? WHERE id= ?" % self.Name
                              , (status, latestHandshake[count],))
            count += 2
    
    def getPeersTransfer(self):
        if not self.getStatus():
            self.toggleConfiguration()
        try:
            data_usage = subprocess.check_output(f"{self.Protocol} show {self.Name} transfer",
                                                 shell=True, stderr=subprocess.STDOUT)
            data_usage = data_usage.decode("UTF-8").split("\n")
            data_usage = [p.split("\t") for p in data_usage]
            for i in range(len(data_usage)):
                if len(data_usage[i]) == 3:
                    cur_i = sqlSelect(
                        "SELECT total_receive, total_sent, cumu_receive, cumu_sent, status FROM '%s' WHERE id= ? "
                        % self.Name, (data_usage[i][0],)).fetchone()
                    if cur_i is not None:
                        cur_i = dict(cur_i)
                        total_sent = cur_i['total_sent']
                        total_receive = cur_i['total_receive']
                        cur_total_sent = float(data_usage[i][2]) / (1024 ** 3)
                        cur_total_receive = float(data_usage[i][1]) / (1024 ** 3)
                        cumulative_receive = cur_i['cumu_receive'] + total_receive
                        cumulative_sent = cur_i['cumu_sent'] + total_sent
                        if total_sent <= cur_total_sent and total_receive <= cur_total_receive:
                            total_sent = cur_total_sent
                            total_receive = cur_total_receive
                        else:
                            sqlUpdate(
                                "UPDATE '%s' SET cumu_receive = ?, cumu_sent = ?, cumu_data = ? WHERE id = ?" %
                                self.Name, (cumulative_receive, cumulative_sent,
                                            cumulative_sent + cumulative_receive,
                                            data_usage[i][0],))
                            total_sent = 0
                            total_receive = 0
                        _, p = self.searchPeer(data_usage[i][0])
                        if p.total_receive != total_receive or p.total_sent != total_sent:
                            sqlUpdate(
                                "UPDATE '%s' SET total_receive = ?, total_sent = ?, total_data = ? WHERE id = ?"
                                % self.Name, (total_receive, total_sent,
                                              total_receive + total_sent, data_usage[i][0],))
        except Exception as e:
            print(f"[WGDashboard] {self.Name} Error: {str(e)} {str(e.__traceback__)}")

    def getPeersEndpoint(self):
        if not self.getStatus():
            self.toggleConfiguration()
        try:
            data_usage = subprocess.check_output(f"{self.Protocol} show {self.Name} endpoints",
                                                 shell=True, stderr=subprocess.STDOUT)
        except subprocess.CalledProcessError:
            return "stopped"
        data_usage = data_usage.decode("UTF-8").split()
        count = 0
        for _ in range(int(len(data_usage) / 2)):
            sqlUpdate("UPDATE '%s' SET endpoint = ? WHERE id = ?" % self.Name
                          , (data_usage[count + 1], data_usage[count],))
            count += 2

    def toggleConfiguration(self) -> [bool, str]:
        self.getStatus()
        if self.Status:
            try:
                check = subprocess.check_output(f"{self.Protocol}-quick down {self.Name}",
                                                shell=True, stderr=subprocess.STDOUT)
            except subprocess.CalledProcessError as exc:
                return False, str(exc.output.strip().decode("utf-8"))
        else:
            try:
                check = subprocess.check_output(f"{self.Protocol}-quick up {self.Name}", shell=True, stderr=subprocess.STDOUT)
            except subprocess.CalledProcessError as exc:
                return False, str(exc.output.strip().decode("utf-8"))
        self.__parseConfigurationFile()
        self.getStatus()
        return True, None

    def getPeersList(self):
        self.getPeers()
        return self.Peers

    def getRestrictedPeersList(self) -> list:
        self.getRestrictedPeers()
        return self.RestrictedPeers

    def toJson(self):
        self.Status = self.getStatus()
        return {
            "Status": self.Status,
            "Name": self.Name,
            "PrivateKey": self.PrivateKey,
            "PublicKey": self.PublicKey,
            "Address": self.Address,
            "ListenPort": self.ListenPort,
            "PreUp": self.PreUp,
            "PreDown": self.PreDown,
            "PostUp": self.PostUp,
            "PostDown": self.PostDown,
            "SaveConfig": self.SaveConfig,
            "DataUsage": {
                "Total": sum(list(map(lambda x: x.cumu_data + x.total_data, self.Peers))),
                "Sent": sum(list(map(lambda x: x.cumu_sent + x.total_sent, self.Peers))),
                "Receive": sum(list(map(lambda x: x.cumu_receive + x.total_receive, self.Peers)))
            },
            "ConnectedPeers": len(list(filter(lambda x: x.status == "running", self.Peers))),
            "TotalPeers": len(self.Peers),
            "Protocol": self.Protocol
        }
    
    def backupConfigurationFile(self) -> tuple[bool, dict[str, str]]:
        if not os.path.exists(os.path.join(self.__getProtocolPath(), 'WGDashboard_Backup')):
            os.mkdir(os.path.join(self.__getProtocolPath(), 'WGDashboard_Backup'))
        time = datetime.now().strftime("%Y%m%d%H%M%S")
        shutil.copy(
            self.configPath,
            os.path.join(self.__getProtocolPath(), 'WGDashboard_Backup', f'{self.Name}_{time}.conf')
        )
        with open(os.path.join(self.__getProtocolPath(), 'WGDashboard_Backup', f'{self.Name}_{time}.sql'), 'w+') as f:
            for l in self.__dumpDatabase():
                f.write(l + "\n")
        
        return True, {
            "filename": f'{self.Name}_{time}.conf',
            "backupDate": datetime.now().strftime("%Y%m%d%H%M%S")
        }
                
        
    def getBackups(self, databaseContent: bool = False) -> list[dict[str: str, str: str, str: str]]:
        backups = []
        
        directory = os.path.join(self.__getProtocolPath(), 'WGDashboard_Backup')
        files = [(file, os.path.getctime(os.path.join(directory, file)))
                 for file in os.listdir(directory) if os.path.isfile(os.path.join(directory, file))]
        files.sort(key=lambda x: x[1], reverse=True)
        
        for f, ct in files:
            if RegexMatch(f"^({self.Name})_(.*)\\.(conf)$", f):
                s = re.search(f"^({self.Name})_(.*)\\.(conf)$", f)
                date = s.group(2)
                d = {
                    "filename": f,
                    "backupDate": date,
                    "content": open(os.path.join(self.__getProtocolPath(), 'WGDashboard_Backup', f), 'r').read()
                }
                if f.replace(".conf", ".sql") in list(os.listdir(directory)):
                    d['database'] = True
                    if databaseContent:
                        d['databaseContent'] = open(os.path.join(self.__getProtocolPath(), 'WGDashboard_Backup', f.replace(".conf", ".sql")), 'r').read()
                backups.append(d)
        
        return backups
    
    def restoreBackup(self, backupFileName: str) -> bool:
        backups = list(map(lambda x : x['filename'], self.getBackups()))
        if backupFileName not in backups:
            return False
        # self.backupConfigurationFile()
        if self.Status:
            self.toggleConfiguration()
        target = os.path.join(self.__getProtocolPath(), 'WGDashboard_Backup', backupFileName)
        targetSQL = os.path.join(self.__getProtocolPath(), 'WGDashboard_Backup', backupFileName.replace(".conf", ".sql"))
        if not os.path.exists(target):
            return False
        targetContent = open(target, 'r').read()
        try:
            with open(self.configPath, 'w') as f:
                f.write(targetContent)
        except Exception as e:
            return False
        self.__parseConfigurationFile()
        self.__dropDatabase()
        self.__importDatabase(targetSQL)
        self.__initPeersList()
        return True
    
    def deleteBackup(self, backupFileName: str) -> bool:
        backups = list(map(lambda x : x['filename'], self.getBackups()))
        if backupFileName not in backups:
            return False
        try:
            os.remove(os.path.join(self.__getProtocolPath(), 'WGDashboard_Backup', backupFileName))
        except Exception as e:
            return False
        return True
    
    def updateConfigurationSettings(self, newData: dict) -> tuple[bool, str]:
        if self.Status:
            self.toggleConfiguration()
        original = []
        dataChanged = False
        with open(self.configPath, 'r') as f:
            original = [l.rstrip("\n") for l in f.readlines()]
            allowEdit = ["Address", "PreUp", "PostUp", "PreDown", "PostDown", "ListenPort"]
            if self.Protocol == 'awg':
                allowEdit += ["Jc", "Jmin", "Jmax", "S1", "S2", "H1", "H2", "H3", "H4"]
            start = original.index("[Interface]")
            try:
                end = original.index("[Peer]")
            except ValueError as e:
                end = len(original)
            new = ["[Interface]"]
            peerFound = False
            for line in range(start, end):
                split = re.split(r'\s*=\s*', original[line], 1)
                if len(split) == 2:
                    if split[0] not in allowEdit:
                        new.append(original[line])
            for key in allowEdit:
                new.insert(1, f"{key} = {str(newData[key]).strip()}")
            new.append("")
            for line in range(end, len(original)):
                new.append(original[line])            
            self.backupConfigurationFile()
            with open(self.configPath, 'w') as f:
                f.write("\n".join(new))
                
        status, msg = self.toggleConfiguration()        
        if not status:
            return False, msg
        return True, ""
    
    def deleteConfiguration(self):
        if self.getStatus():
            self.toggleConfiguration()
        os.remove(self.configPath)
        self.__dropDatabase()
        return True
    
    def renameConfiguration(self, newConfigurationName) -> tuple[bool, str]:
        if newConfigurationName in WireguardConfigurations.keys():
            return False, "Configuration name already exist"
        try:
            if self.getStatus():
                self.toggleConfiguration()
            self.createDatabase(newConfigurationName)
            sqlUpdate(f'INSERT INTO "{newConfigurationName}" SELECT * FROM "{self.Name}"')
            sqlUpdate(f'INSERT INTO "{newConfigurationName}_restrict_access" SELECT * FROM "{self.Name}_restrict_access"')
            sqlUpdate(f'INSERT INTO "{newConfigurationName}_deleted" SELECT * FROM "{self.Name}_deleted"')
            sqlUpdate(f'INSERT INTO "{newConfigurationName}_transfer" SELECT * FROM "{self.Name}_transfer"')
            AllPeerJobs.updateJobConfigurationName(self.Name, newConfigurationName)
            shutil.copy(
                self.configPath,
                os.path.join(self.__getProtocolPath(), f'{newConfigurationName}.conf')
            )
            self.deleteConfiguration()
        except Exception as e:
            return False, str(e)
        return True, None
    
    def getAvailableIP(self, all: bool = False) -> tuple[bool, list[str]] | tuple[bool, None]:
        if len(self.Address) < 0:
            return False, None
        address = self.Address.split(',')
        existedAddress = []
        availableAddress = []
        for p in self.Peers:
            if len(p.allowed_ip) > 0:
                add = p.allowed_ip.split(',')
                for i in add:
                    a, c = i.split('/')
                    try:
                        existedAddress.append(ipaddress.ip_address(a.replace(" ", "")))
                    except ValueError as error:
                        print(f"[WGDashboard] Error: {configName} peer {p.id} have invalid ip")
        for p in self.getRestrictedPeersList():
            if len(p.allowed_ip) > 0:
                add = p.allowed_ip.split(',')
                for i in add:
                    a, c = i.split('/')
                    existedAddress.append(ipaddress.ip_address(a.replace(" ", "")))
        for i in address:
            addressSplit, cidr = i.split('/')
            existedAddress.append(ipaddress.ip_address(addressSplit.replace(" ", "")))
        for i in address:
            network = ipaddress.ip_network(i.replace(" ", ""), False)
            count = 0
            for h in network.hosts():
                if h not in existedAddress:
                    availableAddress.append(ipaddress.ip_network(h).compressed)
                    count += 1
                    if not all:
                        if network.version == 6 and count > 255:
                            break
        return True, availableAddress

"""
AmneziaWG Configuration
"""

class AmneziaWireguardConfiguration(WireguardConfiguration):
    def __init__(self, name: str = None, data: dict = None, backup: dict = None, startup: bool = False):
        self.Jc = 0
        self.Jmin = 0
        self.Jmax = 0
        self.S1 = 0
        self.S2 = 0
        self.H1 = 1
        self.H2 = 2
        self.H3 = 3
        self.H4 = 4
        
        super().__init__(name, data, backup, startup, wg=False)

    def toJson(self):
        self.Status = self.getStatus()
        return {
            "Status": self.Status,
            "Name": self.Name,
            "PrivateKey": self.PrivateKey,
            "PublicKey": self.PublicKey,
            "Address": self.Address,
            "ListenPort": self.ListenPort,
            "PreUp": self.PreUp,
            "PreDown": self.PreDown,
            "PostUp": self.PostUp,
            "PostDown": self.PostDown,
            "SaveConfig": self.SaveConfig,
            "DataUsage": {
                "Total": sum(list(map(lambda x: x.cumu_data + x.total_data, self.Peers))),
                "Sent": sum(list(map(lambda x: x.cumu_sent + x.total_sent, self.Peers))),
                "Receive": sum(list(map(lambda x: x.cumu_receive + x.total_receive, self.Peers)))
            },
            "ConnectedPeers": len(list(filter(lambda x: x.status == "running", self.Peers))),
            "TotalPeers": len(self.Peers),
            "Protocol": self.Protocol,
            "Jc": self.Jc,
            "Jmin": self.Jmin,
            "Jmax": self.Jmax,
            "S1": self.S1,
            "S2": self.S2,
            "H1": self.H1,
            "H2": self.H2,
            "H3": self.H3,
            "H4": self.H4
        }

    def createDatabase(self, dbName = None):
        if dbName is None:
            dbName = self.Name

        existingTables = sqlSelect("SELECT name FROM sqlite_master WHERE type='table'").fetchall()
        existingTables = [t['name'] for t in existingTables]
        if dbName not in existingTables:
            sqlUpdate(
                """
                CREATE TABLE '%s'(
                    id VARCHAR NOT NULL, private_key VARCHAR NULL, DNS VARCHAR NULL, advanced_security VARCHAR NULL,
                    endpoint_allowed_ip VARCHAR NULL, name VARCHAR NULL, total_receive FLOAT NULL, 
                    total_sent FLOAT NULL, total_data FLOAT NULL, endpoint VARCHAR NULL, 
                    status VARCHAR NULL, latest_handshake VARCHAR NULL, allowed_ip VARCHAR NULL, 
                    cumu_receive FLOAT NULL, cumu_sent FLOAT NULL, cumu_data FLOAT NULL, mtu INT NULL, 
                    keepalive INT NULL, remote_endpoint VARCHAR NULL, preshared_key VARCHAR NULL,
                    PRIMARY KEY (id)
                )
                """ % dbName
            )

        if f'{dbName}_restrict_access' not in existingTables:
            sqlUpdate(
                """
                CREATE TABLE '%s_restrict_access' (
                    id VARCHAR NOT NULL, private_key VARCHAR NULL, DNS VARCHAR NULL, advanced_security VARCHAR NULL, 
                    endpoint_allowed_ip VARCHAR NULL, name VARCHAR NULL, total_receive FLOAT NULL, 
                    total_sent FLOAT NULL, total_data FLOAT NULL, endpoint VARCHAR NULL, 
                    status VARCHAR NULL, latest_handshake VARCHAR NULL, allowed_ip VARCHAR NULL, 
                    cumu_receive FLOAT NULL, cumu_sent FLOAT NULL, cumu_data FLOAT NULL, mtu INT NULL, 
                    keepalive INT NULL, remote_endpoint VARCHAR NULL, preshared_key VARCHAR NULL,
                    PRIMARY KEY (id)
                )
                """ % dbName
            )
        if f'{dbName}_transfer' not in existingTables:
            sqlUpdate(
                """
                CREATE TABLE '%s_transfer' (
                    id VARCHAR NOT NULL, total_receive FLOAT NULL,
                    total_sent FLOAT NULL, total_data FLOAT NULL,
                    cumu_receive FLOAT NULL, cumu_sent FLOAT NULL, cumu_data FLOAT NULL, time DATETIME
                )
                """ % dbName
            )
        if f'{dbName}_deleted' not in existingTables:
            sqlUpdate(
                """
                CREATE TABLE '%s_deleted' (
                    id VARCHAR NOT NULL, private_key VARCHAR NULL, DNS VARCHAR NULL, advanced_security VARCHAR NULL,
                    endpoint_allowed_ip VARCHAR NULL, name VARCHAR NULL, total_receive FLOAT NULL, 
                    total_sent FLOAT NULL, total_data FLOAT NULL, endpoint VARCHAR NULL, 
                    status VARCHAR NULL, latest_handshake VARCHAR NULL, allowed_ip VARCHAR NULL, 
                    cumu_receive FLOAT NULL, cumu_sent FLOAT NULL, cumu_data FLOAT NULL, mtu INT NULL, 
                    keepalive INT NULL, remote_endpoint VARCHAR NULL, preshared_key VARCHAR NULL,
                    PRIMARY KEY (id)
                )
                """ % dbName
            )

    def getPeers(self):
        if self.configurationFileChanged():
            self.Peers = []
            with open(self.configPath, 'r') as configFile:
                p = []
                pCounter = -1
                content = configFile.read().split('\n')
                try:
                    peerStarts = content.index("[Peer]")
                    content = content[peerStarts:]
                    for i in content:
                        if not RegexMatch("#(.*)", i) and not RegexMatch(";(.*)", i):
                            if i == "[Peer]":
                                pCounter += 1
                                p.append({})
                                p[pCounter]["name"] = ""
                            else:
                                if len(i) > 0:
                                    split = re.split(r'\s*=\s*', i, 1)
                                    if len(split) == 2:
                                        p[pCounter][split[0]] = split[1]

                        if RegexMatch("#Name# = (.*)", i):
                            split = re.split(r'\s*=\s*', i, 1)
                            if len(split) == 2:
                                p[pCounter]["name"] = split[1]

                    for i in p:
                        if "PublicKey" in i.keys():
                            checkIfExist = sqlSelect("SELECT * FROM '%s' WHERE id = ?" % self.Name,
                                                     ((i['PublicKey']),)).fetchone()
                            if checkIfExist is None:
                                newPeer = {
                                    "id": i['PublicKey'],
                                    "advanced_security": i.get('AdvancedSecurity', 'off'),
                                    "private_key": "",
                                    "DNS": DashboardConfig.GetConfig("Peers", "peer_global_DNS")[1],
                                    "endpoint_allowed_ip": DashboardConfig.GetConfig("Peers", "peer_endpoint_allowed_ip")[
                                        1],
                                    "name": i.get("name"),
                                    "total_receive": 0,
                                    "total_sent": 0,
                                    "total_data": 0,
                                    "endpoint": "N/A",
                                    "status": "stopped",
                                    "latest_handshake": "N/A",
                                    "allowed_ip": i.get("AllowedIPs", "N/A"),
                                    "cumu_receive": 0,
                                    "cumu_sent": 0,
                                    "cumu_data": 0,
                                    "traffic": [],
                                    "mtu": DashboardConfig.GetConfig("Peers", "peer_mtu")[1],
                                    "keepalive": DashboardConfig.GetConfig("Peers", "peer_keep_alive")[1],
                                    "remote_endpoint": DashboardConfig.GetConfig("Peers", "remote_endpoint")[1],
                                    "preshared_key": i["PresharedKey"] if "PresharedKey" in i.keys() else ""
                                }
                                sqlUpdate(
                                    """
                                    INSERT INTO '%s'
                                        VALUES (:id, :private_key, :DNS, :advanced_security, :endpoint_allowed_ip, :name, :total_receive, :total_sent, 
                                        :total_data, :endpoint, :status, :latest_handshake, :allowed_ip, :cumu_receive, :cumu_sent, 
                                        :cumu_data, :mtu, :keepalive, :remote_endpoint, :preshared_key);
                                    """ % self.Name
                                    , newPeer)
                                self.Peers.append(AmneziaWGPeer(newPeer, self))
                            else:
                                sqlUpdate("UPDATE '%s' SET allowed_ip = ? WHERE id = ?" % self.Name,
                                          (i.get("AllowedIPs", "N/A"), i['PublicKey'],))
                                self.Peers.append(AmneziaWGPeer(checkIfExist, self))
                except Exception as e:
                    if __name__ == '__main__':
                        print(f"[WGDashboard] {self.Name} Error: {str(e)}")
        else:
            self.Peers.clear()
            checkIfExist = sqlSelect("SELECT * FROM '%s'" % self.Name).fetchall()
            for i in checkIfExist:
                self.Peers.append(AmneziaWGPeer(i, self))

    def addPeers(self, peers: list):
        try:
            for i in peers:
                newPeer = {
                    "id": i['id'],
                    "private_key": i['private_key'],
                    "DNS": i['DNS'],
                    "endpoint_allowed_ip": i['endpoint_allowed_ip'],
                    "name": i['name'],
                    "total_receive": 0,
                    "total_sent": 0,
                    "total_data": 0,
                    "endpoint": "N/A",
                    "status": "stopped",
                    "latest_handshake": "N/A",
                    "allowed_ip": i.get("allowed_ip", "N/A"),
                    "cumu_receive": 0,
                    "cumu_sent": 0,
                    "cumu_data": 0,
                    "traffic": [],
                    "mtu": i['mtu'],
                    "keepalive": i['keepalive'],
                    "remote_endpoint": DashboardConfig.GetConfig("Peers", "remote_endpoint")[1],
                    "preshared_key": i["preshared_key"],
                    "advanced_security": i['advanced_security']
                }
                sqlUpdate(
                    """
                    INSERT INTO '%s'
                        VALUES (:id, :private_key, :DNS, :advanced_security, :endpoint_allowed_ip, :name, :total_receive, :total_sent, 
                        :total_data, :endpoint, :status, :latest_handshake, :allowed_ip, :cumu_receive, :cumu_sent, 
                        :cumu_data, :mtu, :keepalive, :remote_endpoint, :preshared_key);
                    """ % self.Name
                    , newPeer)
            for p in peers:
                presharedKeyExist = len(p['preshared_key']) > 0
                rd = random.Random()
                uid = str(uuid.UUID(int=rd.getrandbits(128), version=4))
                if presharedKeyExist:
                    with open(uid, "w+") as f:
                        f.write(p['preshared_key'])

                subprocess.check_output(
                    f"{self.Protocol} set {self.Name} peer {p['id']} allowed-ips {p['allowed_ip'].replace(' ', '')}{f' preshared-key {uid}' if presharedKeyExist else ''} advanced-security {p['advanced_security']}",
                                        shell=True, stderr=subprocess.STDOUT)
                if presharedKeyExist:
                    os.remove(uid)
            subprocess.check_output(
                f"{self.Protocol}-quick save {self.Name}", shell=True, stderr=subprocess.STDOUT)
            self.getPeersList()
            return True
        except Exception as e:
            print(str(e))
            return False

    def getRestrictedPeers(self):
        self.RestrictedPeers = []
        restricted = sqlSelect("SELECT * FROM '%s_restrict_access'" % self.Name).fetchall()
        for i in restricted:
            self.RestrictedPeers.append(AmneziaWGPeer(i, self))
    
"""
Peer
"""      
class Peer:
    def __init__(self, tableData, configuration: WireguardConfiguration):
        self.configuration = configuration
        self.id = tableData["id"]
        self.private_key = tableData["private_key"]
        self.DNS = tableData["DNS"]
        self.endpoint_allowed_ip = tableData["endpoint_allowed_ip"]
        self.name = tableData["name"]
        self.total_receive = tableData["total_receive"]
        self.total_sent = tableData["total_sent"]
        self.total_data = tableData["total_data"]
        self.endpoint = tableData["endpoint"]
        self.status = tableData["status"]
        self.latest_handshake = tableData["latest_handshake"]
        self.allowed_ip = tableData["allowed_ip"]
        self.cumu_receive = tableData["cumu_receive"]
        self.cumu_sent = tableData["cumu_sent"]
        self.cumu_data = tableData["cumu_data"]
        self.mtu = tableData["mtu"]
        self.keepalive = tableData["keepalive"]
        self.remote_endpoint = tableData["remote_endpoint"]
        self.preshared_key = tableData["preshared_key"]
        
        
            
        
        self.jobs: list[PeerJob] = []
        self.ShareLink: list[PeerShareLink] = []
        self.getJobs()
        self.getShareLink()

    def toJson(self):
        self.getJobs()
        self.getShareLink()
        return self.__dict__

    def __repr__(self):
        return str(self.toJson())

    def updatePeer(self, name: str, private_key: str,
                   preshared_key: str,
                   dns_addresses: str, allowed_ip: str, endpoint_allowed_ip: str, mtu: int,
                   keepalive: int) -> ResponseObject:
        if not self.configuration.getStatus():
            self.configuration.toggleConfiguration()

        existingAllowedIps = [item for row in list(
            map(lambda x: [q.strip() for q in x.split(',')],
                map(lambda y: y.allowed_ip,
                    list(filter(lambda k: k.id != self.id, self.configuration.getPeersList()))))) for item in row]

        if allowed_ip in existingAllowedIps:
            return ResponseObject(False, "Allowed IP already taken by another peer")
        if not ValidateIPAddressesWithRange(endpoint_allowed_ip):
            return ResponseObject(False, f"Endpoint Allowed IPs format is incorrect")
        if len(dns_addresses) > 0 and not ValidateDNSAddress(dns_addresses):
            return ResponseObject(False, f"DNS format is incorrect")
        if mtu < 0 or mtu > 1460:
            return ResponseObject(False, "MTU format is not correct")
        if keepalive < 0:
            return ResponseObject(False, "Persistent Keepalive format is not correct")
        if len(private_key) > 0:
            pubKey = GenerateWireguardPublicKey(private_key)
            if not pubKey[0] or pubKey[1] != self.id:
                return ResponseObject(False, "Private key does not match with the public key")
        try:
            rd = random.Random()
            uid = str(uuid.UUID(int=rd.getrandbits(128), version=4))
            pskExist = len(preshared_key) > 0
            
            if pskExist:
                with open(uid, "w+") as f:
                    f.write(preshared_key)
            newAllowedIPs = allowed_ip.replace(" ", "")
            updateAllowedIp = subprocess.check_output(
                f"{self.configuration.Protocol} set {self.configuration.Name} peer {self.id} allowed-ips {newAllowedIPs} {f'preshared-key {uid}' if pskExist else 'preshared-key /dev/null'}",
                shell=True, stderr=subprocess.STDOUT)
            
            if pskExist: os.remove(uid)
            
            if len(updateAllowedIp.decode().strip("\n")) != 0:
                return ResponseObject(False,
                                      "Update peer failed when updating Allowed IPs")
            saveConfig = subprocess.check_output(f"{self.configuration.Protocol}-quick save {self.configuration.Name}",
                                                 shell=True, stderr=subprocess.STDOUT)
            if f"wg showconf {self.configuration.Name}" not in saveConfig.decode().strip('\n'):
                return ResponseObject(False,
                                      "Update peer failed when saving the configuration")
            sqlUpdate(
                '''UPDATE '%s' SET name = ?, private_key = ?, DNS = ?, endpoint_allowed_ip = ?, mtu = ?, 
                keepalive = ?, preshared_key = ? WHERE id = ?''' % self.configuration.Name,
                (name, private_key, dns_addresses, endpoint_allowed_ip, mtu,
                 keepalive, preshared_key, self.id,)
            )
            return ResponseObject()
        except subprocess.CalledProcessError as exc:
            return ResponseObject(False, exc.output.decode("UTF-8").strip())

    def downloadPeer(self) -> dict[str, str]:
        filename = self.name
        if len(filename) == 0:
            filename = "UntitledPeer"
        filename = "".join(filename.split(' '))
        filename = f"{filename}_{self.configuration.Name}"
        illegal_filename = [".", ",", "/", "?", "<", ">", "\\", ":", "*", '|' '\"', "com1", "com2", "com3",
                            "com4", "com5", "com6", "com7", "com8", "com9", "lpt1", "lpt2", "lpt3", "lpt4",
                            "lpt5", "lpt6", "lpt7", "lpt8", "lpt9", "con", "nul", "prn"]
        for i in illegal_filename:
            filename = filename.replace(i, "")

        peerConfiguration = f'''[Interface]
PrivateKey = {self.private_key}
Address = {self.allowed_ip}
MTU = {str(self.mtu)}
'''
        if len(self.DNS) > 0:
            peerConfiguration += f"DNS = {self.DNS}\n"
        
        peerConfiguration += f'''
[Peer]
PublicKey = {self.configuration.PublicKey}
AllowedIPs = {self.endpoint_allowed_ip}
Endpoint = {DashboardConfig.GetConfig("Peers", "remote_endpoint")[1]}:{self.configuration.ListenPort}
PersistentKeepalive = {str(self.keepalive)}
'''
        if len(self.preshared_key) > 0:
            peerConfiguration += f"PresharedKey = {self.preshared_key}\n"
        return {
            "fileName": filename,
            "file": peerConfiguration
        }

    def getJobs(self):
        self.jobs = AllPeerJobs.searchJob(self.configuration.Name, self.id)

    def getShareLink(self):
        self.ShareLink = AllPeerShareLinks.getLink(self.configuration.Name, self.id)
        
    def resetDataUsage(self, type):
        try:
            if type == "total":
                sqlUpdate("UPDATE '%s' SET total_data = 0, cumu_data = 0, total_receive = 0, cumu_receive = 0, total_sent = 0, cumu_sent = 0  WHERE id = ?" % self.configuration.Name, (self.id, ))
            elif type == "receive":
                sqlUpdate("UPDATE '%s' SET total_receive = 0, cumu_receive = 0 WHERE id = ?" % self.configuration.Name, (self.id, ))
            elif type == "sent":
                sqlUpdate("UPDATE '%s' SET total_sent = 0, cumu_sent = 0 WHERE id = ?" % self.configuration.Name, (self.id, ))
            else:
                return False
        except Exception as e:
            return False
        return True
    
class AmneziaWGPeer(Peer):
    def __init__(self, tableData, configuration: AmneziaWireguardConfiguration):
        self.advanced_security = tableData["advanced_security"]
        super().__init__(tableData, configuration)

    def downloadPeer(self) -> dict[str, str]:
        filename = self.name
        if len(filename) == 0:
            filename = "UntitledPeer"
        filename = "".join(filename.split(' '))
        filename = f"{filename}_{self.configuration.Name}"
        illegal_filename = [".", ",", "/", "?", "<", ">", "\\", ":", "*", '|' '\"', "com1", "com2", "com3",
                            "com4", "com5", "com6", "com7", "com8", "com9", "lpt1", "lpt2", "lpt3", "lpt4",
                            "lpt5", "lpt6", "lpt7", "lpt8", "lpt9", "con", "nul", "prn"]
        for i in illegal_filename:
            filename = filename.replace(i, "")

        peerConfiguration = f'''[Interface]
PrivateKey = {self.private_key}
Address = {self.allowed_ip}
MTU = {str(self.mtu)}
Jc = {self.configuration.Jc}
Jmin = {self.configuration.Jmin}
Jmax = {self.configuration.Jmax}
S1 = {self.configuration.S1}
S2 = {self.configuration.S2}
H1 = {self.configuration.H1}
H2 = {self.configuration.H2}
H3 = {self.configuration.H3}
H4 = {self.configuration.H4}
'''
        if len(self.DNS) > 0:
            peerConfiguration += f"DNS = {self.DNS}\n"

        peerConfiguration += f'''
[Peer]
PublicKey = {self.configuration.PublicKey}
AllowedIPs = {self.endpoint_allowed_ip}
Endpoint = {DashboardConfig.GetConfig("Peers", "remote_endpoint")[1]}:{self.configuration.ListenPort}
PersistentKeepalive = {str(self.keepalive)}
'''
        if len(self.preshared_key) > 0:
            peerConfiguration += f"PresharedKey = {self.preshared_key}\n"
        return {
            "fileName": filename,
            "file": peerConfiguration
        }

    def updatePeer(self, name: str, private_key: str,
                   preshared_key: str,
                   dns_addresses: str, allowed_ip: str, endpoint_allowed_ip: str, mtu: int,
                   keepalive: int, advanced_security: str) -> ResponseObject:
        if not self.configuration.getStatus():
            self.configuration.toggleConfiguration()

        existingAllowedIps = [item for row in list(
            map(lambda x: [q.strip() for q in x.split(',')],
                map(lambda y: y.allowed_ip,
                    list(filter(lambda k: k.id != self.id, self.configuration.getPeersList()))))) for item in row]

        if allowed_ip in existingAllowedIps:
            return ResponseObject(False, "Allowed IP already taken by another peer")
        if not ValidateIPAddressesWithRange(endpoint_allowed_ip):
            return ResponseObject(False, f"Endpoint Allowed IPs format is incorrect")
        if len(dns_addresses) > 0 and not ValidateDNSAddress(dns_addresses):
            return ResponseObject(False, f"DNS format is incorrect")
        if mtu < 0 or mtu > 1460:
            return ResponseObject(False, "MTU format is not correct")
        if keepalive < 0:
            return ResponseObject(False, "Persistent Keepalive format is not correct")
        if advanced_security != "on" and advanced_security != "off":
            return ResponseObject(False, "Advanced Security can only be on or off")
        if len(private_key) > 0:
            pubKey = GenerateWireguardPublicKey(private_key)
            if not pubKey[0] or pubKey[1] != self.id:
                return ResponseObject(False, "Private key does not match with the public key")
        try:
            rd = random.Random()
            uid = str(uuid.UUID(int=rd.getrandbits(128), version=4))
            pskExist = len(preshared_key) > 0

            if pskExist:
                with open(uid, "w+") as f:
                    f.write(preshared_key)
            newAllowedIPs = allowed_ip.replace(" ", "")
            updateAllowedIp = subprocess.check_output(
                f"{self.configuration.Protocol} set {self.configuration.Name} peer {self.id} allowed-ips {newAllowedIPs} {f'preshared-key {uid}' if pskExist else 'preshared-key /dev/null'} advanced-security {advanced_security}",
                shell=True, stderr=subprocess.STDOUT)

            if pskExist: os.remove(uid)

            if len(updateAllowedIp.decode().strip("\n")) != 0:
                return ResponseObject(False,
                                      "Update peer failed when updating Allowed IPs")
            saveConfig = subprocess.check_output(f"{self.configuration.Protocol}-quick save {self.configuration.Name}",
                                                 shell=True, stderr=subprocess.STDOUT)
            if f"wg showconf {self.configuration.Name}" not in saveConfig.decode().strip('\n'):
                return ResponseObject(False,
                                      "Update peer failed when saving the configuration")
            sqlUpdate(
                '''UPDATE '%s' SET name = ?, private_key = ?, DNS = ?, endpoint_allowed_ip = ?, mtu = ?, 
                keepalive = ?, preshared_key = ?, advanced_security = ?  WHERE id = ?''' % self.configuration.Name,
                (name, private_key, dns_addresses, endpoint_allowed_ip, mtu,
                 keepalive, preshared_key, advanced_security, self.id,)
            )
            return ResponseObject()
        except subprocess.CalledProcessError as exc:
            return ResponseObject(False, exc.output.decode("UTF-8").strip())
    
"""
Dashboard API Key
"""
class DashboardAPIKey:
    def __init__(self, Key: str, CreatedAt: str, ExpiredAt: str):
        self.Key = Key
        self.CreatedAt = CreatedAt
        self.ExpiredAt = ExpiredAt
    
    def toJson(self):
        return self.__dict__

"""
Dashboard Configuration
"""
class DashboardConfig:

    def __init__(self):
        if not os.path.exists(DASHBOARD_CONF):
            open(DASHBOARD_CONF, "x")
        self.__config = configparser.ConfigParser(strict=False)
        self.__config.read_file(open(DASHBOARD_CONF, "r+"))
        self.hiddenAttribute = ["totp_key", "auth_req"]
        self.__default = {
            "Account": {
                "username": "admin",
                "password": "admin",
                "enable_totp": "false",
                "totp_verified": "false",
                "totp_key": pyotp.random_base32()
            },
            "Server": {
                "wg_conf_path": "/etc/wireguard",
                "awg_conf_path": "/etc/amnezia/amneziawg",
                "app_prefix": "",
                "app_ip": "0.0.0.0",
                "app_port": "10086",
                "auth_req": "true",
                "version": DASHBOARD_VERSION,
                "dashboard_refresh_interval": "60000",
                "dashboard_sort": "status",
                "dashboard_theme": "dark",
                "dashboard_api_key": "false",
                "dashboard_language": "en"
            },
            "Peers": {
                "peer_global_DNS": "1.1.1.1",
                "peer_endpoint_allowed_ip": "0.0.0.0/0",
                "peer_display_mode": "grid",
                "remote_endpoint": GetRemoteEndpoint(),
                "peer_MTU": "1420",
                "peer_keep_alive": "21"
            },
            "Other": {
                "welcome_session": "true"
            },
            "Database":{
                "type": "sqlite"
            },
            "Email":{
                "server": "",
                "port": "",
                "encryption": "",
                "username": "",
                "email_password": ""
            },
            "WireGuardConfiguration": {
                "autostart": ""
            }
        }

        for section, keys in self.__default.items():
            for key, value in keys.items():
                exist, currentData = self.GetConfig(section, key)
                if not exist:
                    self.SetConfig(section, key, value, True)
        self.__createAPIKeyTable()
        self.DashboardAPIKeys = self.__getAPIKeys()
        self.APIAccessed = False
        self.SetConfig("Server", "version", DASHBOARD_VERSION)
    
    
    def __createAPIKeyTable(self):
        existingTable = sqlSelect("SELECT name FROM sqlite_master WHERE type='table' AND name = 'DashboardAPIKeys'").fetchall()
        if len(existingTable) == 0:
            sqlUpdate("CREATE TABLE DashboardAPIKeys (Key VARCHAR NOT NULL PRIMARY KEY, CreatedAt DATETIME NOT NULL DEFAULT (datetime('now', 'localtime')), ExpiredAt VARCHAR)")
    
    def __getAPIKeys(self) -> list[DashboardAPIKey]:
        keys = sqlSelect("SELECT * FROM DashboardAPIKeys WHERE ExpiredAt IS NULL OR ExpiredAt > datetime('now', 'localtime') ORDER BY CreatedAt DESC").fetchall()
        fKeys = []
        for k in keys:
            
            fKeys.append(DashboardAPIKey(*k))
        return fKeys
    
    def createAPIKeys(self, ExpiredAt = None):
        newKey = secrets.token_urlsafe(32)
        sqlUpdate('INSERT INTO DashboardAPIKeys (Key, ExpiredAt) VALUES (?, ?)', (newKey, ExpiredAt,))
        
        self.DashboardAPIKeys = self.__getAPIKeys()
        
    def deleteAPIKey(self, key):
        sqlUpdate("UPDATE DashboardAPIKeys SET ExpiredAt = datetime('now', 'localtime') WHERE Key = ?", (key, ))
        self.DashboardAPIKeys = self.__getAPIKeys()
    
    def __configValidation(self, key, value: Any) -> [bool, str]:
        if type(value) is str and len(value) == 0:
            return False, "Field cannot be empty!"
        if key == "peer_global_dns":
            return ValidateDNSAddress(value)
        if key == "peer_endpoint_allowed_ip":
            value = value.split(",")
            for i in value:
                try:
                    ipaddress.ip_network(i, strict=False)
                except Exception as e:
                    return False, str(e)
        if key == "wg_conf_path":
            if not os.path.exists(value):
                return False, f"{value} is not a valid path"
        if key == "password":
            if self.GetConfig("Account", "password")[0]:
                if not self.__checkPassword(
                        value["currentPassword"], self.GetConfig("Account", "password")[1].encode("utf-8")):
                    return False, "Current password does not match."
                if value["newPassword"] != value["repeatNewPassword"]:
                    return False, "New passwords does not match"
        return True, ""

    def generatePassword(self, plainTextPassword: str):
        return bcrypt.hashpw(plainTextPassword.encode("utf-8"), bcrypt.gensalt())

    def __checkPassword(self, plainTextPassword: str, hashedPassword: bytes):
        return bcrypt.checkpw(plainTextPassword.encode("utf-8"), hashedPassword)

    def SetConfig(self, section: str, key: str, value: any, init: bool = False) -> [bool, str]:
        if key in self.hiddenAttribute and not init:
            return False, None

        if not init:
            valid, msg = self.__configValidation(key, value)
            if not valid:
                return False, msg

        if section == "Account" and key == "password":
            if not init:
                value = self.generatePassword(value["newPassword"]).decode("utf-8")
            else:
                value = self.generatePassword(value).decode("utf-8")

        if section == "Server" and key == "wg_conf_path":
            if not os.path.exists(value):
                return False, "Path does not exist"

        if section not in self.__config:
            self.__config[section] = {}

        if key not in self.__config[section].keys() or value != self.__config[section][key]:
            if type(value) is bool:
                if value:
                    self.__config[section][key] = "true"
                else:
                    self.__config[section][key] = "false"
            elif type(value) in [int, float]:
                self.__config[section][key] = str(value)
            elif type(value) is list:
                self.__config[section][key] = "||".join(value).strip("||")
            else:
                self.__config[section][key] = value
            return self.SaveConfig(), ""
        return True, ""

    def SaveConfig(self) -> bool:
        try:
            with open(DASHBOARD_CONF, "w+", encoding='utf-8') as configFile:
                self.__config.write(configFile)
            return True
        except Exception as e:
            return False

    def GetConfig(self, section, key) -> [bool, any]:
        if section not in self.__config:
            return False, None

        if key not in self.__config[section]:
            return False, None

        if self.__config[section][key] in ["1", "yes", "true", "on"]:
            return True, True

        if self.__config[section][key] in ["0", "no", "false", "off"]:
            return True, False
        
        if section == "WireGuardConfiguration" and key == "autostart":
            return True, list(filter(lambda x: len(x) > 0, self.__config[section][key].split("||")))

        return True, self.__config[section][key]

    def toJson(self) -> dict[str, dict[Any, Any]]:
        the_dict = {}

        for section in self.__config.sections():
            the_dict[section] = {}
            for key, val in self.__config.items(section):
                if key not in self.hiddenAttribute:
                    the_dict[section][key] = self.GetConfig(section, key)[1]
        return the_dict
    
"""
Email Sender
"""

class EmailSender:
    import smtplib
    
    def __init__(self):
        self.Server = DashboardConfig.GetConfig("Email", "server")[1]
        self.Port = DashboardConfig.GetConfig("Email", "port")[1]
        self.Encryption = DashboardConfig.GetConfig("Email", "encryption")[1]
        self.Username = DashboardConfig.GetConfig("Email", "username")[1]
        self.Password = DashboardConfig.GetConfig("Email", "email_password")[1]
        
        self.login()
    
    def ready(self):
        return self.Server and self.Port and self.Encryption and self.Username and self.Password
    
    def login(self):
        if self.ready():
            self.smtp = smtplib.SMTP(self.Server, port=int(self.Port))
            if self.Encryption == "STARTTLS":
                self.smtp.starttls()
            self.smtp.login(self.Username, self.Password)

"""
Database Connection Functions
"""

sqldb = sqlite3.connect(os.path.join(CONFIGURATION_PATH, 'db', 'wgdashboard.db'), check_same_thread=False)
sqldb.row_factory = sqlite3.Row
cursor = sqldb.cursor()

def sqlSelect(statement: str, paramters: tuple = ()) -> sqlite3.Cursor:
    with sqldb:
        try:
            cursor = sqldb.cursor()
            return cursor.execute(statement, paramters)

        except sqlite3.OperationalError as error:
            print("[WGDashboard] SQLite Error:" + str(error) + " | Statement: " + statement)
            return []

def sqlUpdate(statement: str, paramters: tuple = ()) -> sqlite3.Cursor:
    with sqldb:
        cursor = sqldb.cursor()
        try:
            statement = statement.rstrip(';')
            s = f'BEGIN TRANSACTION;{statement};END TRANSACTION;'
            cursor.execute(statement, paramters)
            sqldb.commit()
        except sqlite3.OperationalError as error:
            print("[WGDashboard] SQLite Error:" + str(error) + " | Statement: " + statement)


DashboardConfig = DashboardConfig()
# EmailSender = EmailSender()
_, APP_PREFIX = DashboardConfig.GetConfig("Server", "app_prefix")
cors = CORS(app, resources={rf"{APP_PREFIX}/api/*": {
    "origins": "*",
    "methods": "DELETE, POST, GET, OPTIONS",
    "allow_headers": ["Content-Type", "wg-dashboard-apikey"]
}})

'''
API Routes
'''

@app.before_request
def auth_req():
    if request.method.lower() == 'options':
        return ResponseObject(True)        

    DashboardConfig.APIAccessed = False
    if "api" in request.path:
        if str(request.method) == "GET":
            DashboardLogger.log(str(request.url), str(request.remote_addr), Message=str(request.args))
        elif str(request.method) == "POST":
            DashboardLogger.log(str(request.url), str(request.remote_addr), Message=f"Request Args: {str(request.args)} Body:{str(request.get_json())}")
        
    
    authenticationRequired = DashboardConfig.GetConfig("Server", "auth_req")[1]
    d = request.headers
    if authenticationRequired:
        apiKey = d.get('wg-dashboard-apikey')
        apiKeyEnabled = DashboardConfig.GetConfig("Server", "dashboard_api_key")[1]
        if apiKey is not None and len(apiKey) > 0 and apiKeyEnabled:
            apiKeyExist = len(list(filter(lambda x : x.Key == apiKey, DashboardConfig.DashboardAPIKeys))) == 1
            DashboardLogger.log(str(request.url), str(request.remote_addr), Message=f"API Key Access: {('true' if apiKeyExist else 'false')} - Key: {apiKey}")
            if not apiKeyExist:
                DashboardConfig.APIAccessed = False
                response = Flask.make_response(app, {
                    "status": False,
                    "message": "API Key does not exist",
                    "data": None
                })
                response.content_type = "application/json"
                response.status_code = 401
                return response
            DashboardConfig.APIAccessed = True
        else:
            DashboardConfig.APIAccessed = False
            if ('/static/' not in request.path and "username" not in session 
                    and (f"{(APP_PREFIX if len(APP_PREFIX) > 0 else '')}/" != request.path 
                         and f"{(APP_PREFIX if len(APP_PREFIX) > 0 else '')}" != request.path)
                    and "validateAuthentication" not in request.path and "authenticate" not in request.path
                    and "getDashboardConfiguration" not in request.path and "getDashboardTheme" not in request.path
                    and "getDashboardVersion" not in request.path
                    and "sharePeer/get" not in request.path
                    and "isTotpEnabled" not in request.path
                    and "locale" not in request.path
            ):
                response = Flask.make_response(app, {
                    "status": False,
                    "message": "Unauthorized access.",
                    "data": None
                })
                response.content_type = "application/json"
                response.status_code = 401
                return response

@app.route(f'{APP_PREFIX}/api/handshake', methods=["GET", "OPTIONS"])
def API_Handshake():
    return ResponseObject(True)

@app.get(f'{APP_PREFIX}/api/validateAuthentication')
def API_ValidateAuthentication():
    token = request.cookies.get("authToken")
    if DashboardConfig.GetConfig("Server", "auth_req")[1]:
        if token is None or token == "" or "username" not in session or session["username"] != token:
            return ResponseObject(False, "Invalid authentication.")
    return ResponseObject(True)

@app.get(f'{APP_PREFIX}/api/requireAuthentication')
def API_RequireAuthentication():
    return ResponseObject(data=DashboardConfig.GetConfig("Server", "auth_req")[1])

@app.post(f'{APP_PREFIX}/api/authenticate')
def API_AuthenticateLogin():
    data = request.get_json()
    if not DashboardConfig.GetConfig("Server", "auth_req")[1]:
        return ResponseObject(True, DashboardConfig.GetConfig("Other", "welcome_session")[1])
    
    if DashboardConfig.APIAccessed:
        authToken = hashlib.sha256(f"{request.headers.get('wg-dashboard-apikey')}{datetime.now()}".encode()).hexdigest()
        session['username'] = authToken
        resp = ResponseObject(True, DashboardConfig.GetConfig("Other", "welcome_session")[1])
        resp.set_cookie("authToken", authToken)
        session.permanent = True
        return resp
    valid = bcrypt.checkpw(data['password'].encode("utf-8"),
                           DashboardConfig.GetConfig("Account", "password")[1].encode("utf-8"))
    totpEnabled = DashboardConfig.GetConfig("Account", "enable_totp")[1]
    totpValid = False
    if totpEnabled:
        totpValid = pyotp.TOTP(DashboardConfig.GetConfig("Account", "totp_key")[1]).now() == data['totp']

    if (valid
            and data['username'] == DashboardConfig.GetConfig("Account", "username")[1]
            and ((totpEnabled and totpValid) or not totpEnabled)
    ):
        authToken = hashlib.sha256(f"{data['username']}{datetime.now()}".encode()).hexdigest()
        session['username'] = authToken
        resp = ResponseObject(True, DashboardConfig.GetConfig("Other", "welcome_session")[1])
        resp.set_cookie("authToken", authToken)
        session.permanent = True
        DashboardLogger.log(str(request.url), str(request.remote_addr), Message=f"Login success: {data['username']}")
        return resp
    DashboardLogger.log(str(request.url), str(request.remote_addr), Message=f"Login failed: {data['username']}")
    if totpEnabled:
        return ResponseObject(False, "Sorry, your username, password or OTP is incorrect.")
    else:
        return ResponseObject(False, "Sorry, your username or password is incorrect.")

@app.get(f'{APP_PREFIX}/api/signout')
def API_SignOut():
    resp = ResponseObject(True, "")
    resp.delete_cookie("authToken")
    session.clear()
    return resp

@app.route(f'{APP_PREFIX}/api/getWireguardConfigurations', methods=["GET"])
def API_getWireguardConfigurations():
    InitWireguardConfigurationsList()
    InitAmneziaWireguardConfigurationsList()
    return ResponseObject(data=[wc for wc in WireguardConfigurations.values()])

@app.route(f'{APP_PREFIX}/api/addWireguardConfiguration', methods=["POST"])
def API_addWireguardConfiguration():
    data = request.get_json()
    requiredKeys = [
        "ConfigurationName", "Address", "ListenPort", "PrivateKey", "Protocol"
    ]
    for i in requiredKeys:
        if i not in data.keys():
            return ResponseObject(False, "Please provide all required parameters.")
    
    if data.get("Protocol") not in ProtocolsEnabled():
        return ResponseObject(False, "Please provide a valid protocol: wg / awg.")

    # Check duplicate names, ports, address
    for i in WireguardConfigurations.values():
        if i.Name == data['ConfigurationName']:
            return ResponseObject(False,
                                  f"Already have a configuration with the name \"{data['ConfigurationName']}\"",
                                  "ConfigurationName")

        if str(i.ListenPort) == str(data["ListenPort"]):
            return ResponseObject(False,
                                  f"Already have a configuration with the port \"{data['ListenPort']}\"",
                                  "ListenPort")

        if i.Address == data["Address"]:
            return ResponseObject(False,
                                  f"Already have a configuration with the address \"{data['Address']}\"",
                                  "Address")

    if "Backup" in data.keys():
        path = {
            "wg": DashboardConfig.GetConfig("Server", "wg_conf_path")[1],
            "awg": DashboardConfig.GetConfig("Server", "awg_conf_path")[1]
        }
     
        if (os.path.exists(os.path.join(path['wg'], 'WGDashboard_Backup', data["Backup"])) and
                os.path.exists(os.path.join(path['wg'], 'WGDashboard_Backup', data["Backup"].replace('.conf', '.sql')))):
            protocol = "wg"
        elif (os.path.exists(os.path.join(path['awg'], 'WGDashboard_Backup', data["Backup"])) and
              os.path.exists(os.path.join(path['awg'], 'WGDashboard_Backup', data["Backup"].replace('.conf', '.sql')))):
            protocol = "awg"
        else:
            return ResponseObject(False, "Backup does not exist")
        
        shutil.copy(
            os.path.join(path[protocol], 'WGDashboard_Backup', data["Backup"]),
            os.path.join(path[protocol], f'{data["ConfigurationName"]}.conf')
        )
        WireguardConfigurations[data['ConfigurationName']] = WireguardConfiguration(data=data, name=data['ConfigurationName']) if protocol == 'wg' else AmneziaWireguardConfiguration(data=data, name=data['ConfigurationName'])
    else:
        WireguardConfigurations[data['ConfigurationName']] = WireguardConfiguration(data=data) if data.get('Protocol') == 'wg' else AmneziaWireguardConfiguration(data=data)
    return ResponseObject()

@app.get(f'{APP_PREFIX}/api/toggleWireguardConfiguration/')
def API_toggleWireguardConfiguration():
    configurationName = request.args.get('configurationName')
    if configurationName is None or len(
            configurationName) == 0 or configurationName not in WireguardConfigurations.keys():
        return ResponseObject(False, "Please provide a valid configuration name")
    toggleStatus, msg = WireguardConfigurations[configurationName].toggleConfiguration()
    return ResponseObject(toggleStatus, msg, WireguardConfigurations[configurationName].Status)

@app.post(f'{APP_PREFIX}/api/updateWireguardConfiguration')
def API_updateWireguardConfiguration():
    data = request.get_json()
    requiredKeys = ["Name"]
    for i in requiredKeys:
        if i not in data.keys():
            return ResponseObject(False, "Please provide these following field: " + ", ".join(requiredKeys))
    name = data.get("Name")
    if name not in WireguardConfigurations.keys():
        return ResponseObject(False, "Configuration does not exist")
    
    status, msg = WireguardConfigurations[name].updateConfigurationSettings(data)
    
    return ResponseObject(status, message=msg, data=WireguardConfigurations[name])

@app.get(f'{APP_PREFIX}/api/getWireguardConfigurationRawFile')
def API_GetWireguardConfigurationRawFile():
    configurationName = request.args.get('configurationName')
    if configurationName is None or len(
            configurationName) == 0 or configurationName not in WireguardConfigurations.keys():
        return ResponseObject(False, "Please provide a valid configuration name")
    
    return ResponseObject(data={
        "path": WireguardConfigurations[configurationName].configPath,
        "content": WireguardConfigurations[configurationName].getRawConfigurationFile()
    })

@app.post(f'{APP_PREFIX}/api/updateWireguardConfigurationRawFile')
def API_UpdateWireguardConfigurationRawFile():
    data = request.get_json()
    configurationName = data.get('configurationName')
    rawConfiguration = data.get('rawConfiguration')
    if configurationName is None or len(
            configurationName) == 0 or configurationName not in WireguardConfigurations.keys():
        return ResponseObject(False, "Please provide a valid configuration name")
    if rawConfiguration is None or len(rawConfiguration) == 0:
        return ResponseObject(False, "Please provide content")
    
    status, err = WireguardConfigurations[configurationName].updateRawConfigurationFile(rawConfiguration)

    return ResponseObject(status=status, message=err)

@app.post(f'{APP_PREFIX}/api/deleteWireguardConfiguration')
def API_deleteWireguardConfiguration():
    data = request.get_json()
    if "Name" not in data.keys() or data.get("Name") is None or data.get("Name") not in WireguardConfigurations.keys():
        return ResponseObject(False, "Please provide the configuration name you want to delete")
    
    status = WireguardConfigurations[data.get("Name")].deleteConfiguration()
    
    if status:
        WireguardConfigurations.pop(data.get("Name"))
    return ResponseObject(status)

@app.post(f'{APP_PREFIX}/api/renameWireguardConfiguration')
def API_renameWireguardConfiguration():
    data = request.get_json()
    keys = ["Name", "NewConfigurationName"]
    for k in keys:
        if (k not in data.keys() or data.get(k) is None or len(data.get(k)) == 0 or 
                (k == "Name" and data.get(k) not in WireguardConfigurations.keys())): 
            return ResponseObject(False, "Please provide the configuration name you want to rename")
        
    status, message = WireguardConfigurations[data.get("Name")].renameConfiguration(data.get("NewConfigurationName"))
    if status:
        WireguardConfigurations.pop(data.get("Name"))
        WireguardConfigurations[data.get("NewConfigurationName")] = WireguardConfiguration(data.get("NewConfigurationName"))
    return ResponseObject(status, message)

@app.get(f'{APP_PREFIX}/api/getWireguardConfigurationBackup')
def API_getWireguardConfigurationBackup():
    configurationName = request.args.get('configurationName')
    if configurationName is None or configurationName not in WireguardConfigurations.keys():
        return ResponseObject(False, "Configuration does not exist")
    return ResponseObject(data=WireguardConfigurations[configurationName].getBackups())

@app.get(f'{APP_PREFIX}/api/getAllWireguardConfigurationBackup')
def API_getAllWireguardConfigurationBackup():
    data = {
        "ExistingConfigurations": {},
        "NonExistingConfigurations": {}
    }
    existingConfiguration = WireguardConfigurations.keys()
    for i in existingConfiguration:
        b = WireguardConfigurations[i].getBackups(True)
        if len(b) > 0:
            data['ExistingConfigurations'][i] = WireguardConfigurations[i].getBackups(True)
            
    for protocol in ProtocolsEnabled():
        directory = os.path.join(DashboardConfig.GetConfig("Server", f"{protocol}_conf_path")[1], 'WGDashboard_Backup')
        files = [(file, os.path.getctime(os.path.join(directory, file)))
                 for file in os.listdir(directory) if os.path.isfile(os.path.join(directory, file))]
        files.sort(key=lambda x: x[1], reverse=True)
    
        for f, ct in files:
            if RegexMatch(r"^(.*)_(.*)\.(conf)$", f):
                s = re.search(r"^(.*)_(.*)\.(conf)$", f)
                name = s.group(1)
                if name not in existingConfiguration:
                    if name not in data['NonExistingConfigurations'].keys():
                        data['NonExistingConfigurations'][name] = []
                    
                    date = s.group(2)
                    d = {
                        "protocol": protocol,
                        "filename": f,
                        "backupDate": date,
                        "content": open(os.path.join(DashboardConfig.GetConfig("Server", f"{protocol}_conf_path")[1], 'WGDashboard_Backup', f), 'r').read()
                    }
                    if f.replace(".conf", ".sql") in list(os.listdir(directory)):
                        d['database'] = True
                        d['databaseContent'] = open(os.path.join(DashboardConfig.GetConfig("Server", f"{protocol}_conf_path")[1], 'WGDashboard_Backup', f.replace(".conf", ".sql")), 'r').read()
                    data['NonExistingConfigurations'][name].append(d)
    return ResponseObject(data=data)

@app.get(f'{APP_PREFIX}/api/createWireguardConfigurationBackup')
def API_createWireguardConfigurationBackup():
    configurationName = request.args.get('configurationName')
    if configurationName is None or configurationName not in WireguardConfigurations.keys():
        return ResponseObject(False, "Configuration does not exist")
    return ResponseObject(status=WireguardConfigurations[configurationName].backupConfigurationFile()[0], 
                          data=WireguardConfigurations[configurationName].getBackups())

@app.post(f'{APP_PREFIX}/api/deleteWireguardConfigurationBackup')
def API_deleteWireguardConfigurationBackup():
    data = request.get_json()
    if ("configurationName" not in data.keys() or 
            "backupFileName" not in data.keys() or
            len(data['configurationName']) == 0 or 
            len(data['backupFileName']) == 0):
        return ResponseObject(False, 
        "Please provide configurationName and backupFileName in body")
    configurationName = data['configurationName']
    backupFileName = data['backupFileName']
    if configurationName not in WireguardConfigurations.keys():
        return ResponseObject(False, "Configuration does not exist")
    
    return ResponseObject(WireguardConfigurations[configurationName].deleteBackup(backupFileName))

@app.post(f'{APP_PREFIX}/api/restoreWireguardConfigurationBackup')
def API_restoreWireguardConfigurationBackup():
    data = request.get_json()
    if ("configurationName" not in data.keys() or
            "backupFileName" not in data.keys() or
            len(data['configurationName']) == 0 or
            len(data['backupFileName']) == 0):
        return ResponseObject(False,
                              "Please provide configurationName and backupFileName in body")
    configurationName = data['configurationName']
    backupFileName = data['backupFileName']
    if configurationName not in WireguardConfigurations.keys():
        return ResponseObject(False, "Configuration does not exist")

    return ResponseObject(WireguardConfigurations[configurationName].restoreBackup(backupFileName))
    
@app.get(f'{APP_PREFIX}/api/getDashboardConfiguration')
def API_getDashboardConfiguration():
    return ResponseObject(data=DashboardConfig.toJson())

@app.post(f'{APP_PREFIX}/api/updateDashboardConfigurationItem')
def API_updateDashboardConfigurationItem():
    data = request.get_json()
    if "section" not in data.keys() or "key" not in data.keys() or "value" not in data.keys():
        return ResponseObject(False, "Invalid request.")
    valid, msg = DashboardConfig.SetConfig(
        data["section"], data["key"], data['value'])
    if not valid:
        return ResponseObject(False, msg)
    
    if data['section'] == "Server":
        if data['key'] == 'wg_conf_path':
            WireguardConfigurations.clear()
            WireguardConfigurations.clear()
            InitWireguardConfigurationsList()
            InitAmneziaWireguardConfigurationsList()
            
    return ResponseObject(True, data=DashboardConfig.GetConfig(data["section"], data["key"])[1])

@app.get(f'{APP_PREFIX}/api/getDashboardAPIKeys')
def API_getDashboardAPIKeys():
    if DashboardConfig.GetConfig('Server', 'dashboard_api_key'):
        return ResponseObject(data=DashboardConfig.DashboardAPIKeys)
    return ResponseObject(False, "WGDashboard API Keys function is disabled")

@app.post(f'{APP_PREFIX}/api/newDashboardAPIKey')
def API_newDashboardAPIKey():
    data = request.get_json()
    if DashboardConfig.GetConfig('Server', 'dashboard_api_key'):
        try:
            if data['neverExpire']:
                expiredAt = None
            else:
                expiredAt = datetime.strptime(data['ExpiredAt'], '%Y-%m-%d %H:%M:%S')
            DashboardConfig.createAPIKeys(expiredAt)
            return ResponseObject(True, data=DashboardConfig.DashboardAPIKeys)
        except Exception as e:
            return ResponseObject(False, str(e))
    return ResponseObject(False, "Dashboard API Keys function is disbaled")

@app.post(f'{APP_PREFIX}/api/deleteDashboardAPIKey')
def API_deleteDashboardAPIKey():
    data = request.get_json()
    if DashboardConfig.GetConfig('Server', 'dashboard_api_key'):
        if len(data['Key']) > 0 and len(list(filter(lambda x : x.Key == data['Key'], DashboardConfig.DashboardAPIKeys))) > 0:
            DashboardConfig.deleteAPIKey(data['Key'])
            return ResponseObject(True, data=DashboardConfig.DashboardAPIKeys)
    return ResponseObject(False, "Dashboard API Keys function is disbaled")
    
@app.post(f'{APP_PREFIX}/api/updatePeerSettings/<configName>')
def API_updatePeerSettings(configName):
    data = request.get_json()
    id = data['id']
    if len(id) > 0 and configName in WireguardConfigurations.keys():
        name = data['name']
        private_key = data['private_key']
        dns_addresses = data['DNS']
        allowed_ip = data['allowed_ip']
        endpoint_allowed_ip = data['endpoint_allowed_ip']
        preshared_key = data['preshared_key']
        mtu = data['mtu']
        keepalive = data['keepalive']
        wireguardConfig = WireguardConfigurations[configName]
        foundPeer, peer = wireguardConfig.searchPeer(id)
        if foundPeer:
            if wireguardConfig.Protocol == 'wg':
                return peer.updatePeer(name, private_key, preshared_key, dns_addresses,
                                       allowed_ip, endpoint_allowed_ip, mtu, keepalive)
            
            return peer.updatePeer(name, private_key, preshared_key, dns_addresses,
                allowed_ip, endpoint_allowed_ip, mtu, keepalive, data.get('advanced_security', 'off'))
            
    return ResponseObject(False, "Peer does not exist")

@app.post(f'{APP_PREFIX}/api/resetPeerData/<configName>')
def API_resetPeerData(configName):
    data = request.get_json()
    id = data['id']
    type = data['type']
    if len(id) == 0 or configName not in WireguardConfigurations.keys():
        return ResponseObject(False, "Configuration/Peer does not exist")
    wgc = WireguardConfigurations.get(configName)
    foundPeer, peer = wgc.searchPeer(id)
    if not foundPeer:
        return ResponseObject(False, "Configuration/Peer does not exist")
    return ResponseObject(status=peer.resetDataUsage(type))

@app.post(f'{APP_PREFIX}/api/deletePeers/<configName>')
def API_deletePeers(configName: str) -> ResponseObject:
    data = request.get_json()
    peers = data['peers']
    if configName in WireguardConfigurations.keys():
        if len(peers) == 0:
            return ResponseObject(False, "Please specify one or more peers")
        configuration = WireguardConfigurations.get(configName)
        return configuration.deletePeers(peers)

    return ResponseObject(False, "Configuration does not exist")

@app.post(f'{APP_PREFIX}/api/restrictPeers/<configName>')
def API_restrictPeers(configName: str) -> ResponseObject:
    data = request.get_json()
    peers = data['peers']
    if configName in WireguardConfigurations.keys():
        if len(peers) == 0:
            return ResponseObject(False, "Please specify one or more peers")
        configuration = WireguardConfigurations.get(configName)
        return configuration.restrictPeers(peers)
    return ResponseObject(False, "Configuration does not exist")

@app.post(f'{APP_PREFIX}/api/sharePeer/create')
def API_sharePeer_create():
    data: dict[str, str] = request.get_json()
    Configuration = data.get('Configuration')
    Peer = data.get('Peer')
    ExpireDate = data.get('ExpireDate')
    if Configuration is None or Peer is None:
        return ResponseObject(False, "Please specify configuration and peers")
    activeLink = AllPeerShareLinks.getLink(Configuration, Peer)
    if len(activeLink) > 0:
        return ResponseObject(True, 
                              "This peer is already sharing. Please view data for shared link.",
                                data=activeLink[0]
        )
    status, message = AllPeerShareLinks.addLink(Configuration, Peer, ExpireDate)
    if not status:
        return ResponseObject(status, message)
    return ResponseObject(data=AllPeerShareLinks.getLinkByID(message))

@app.post(f'{APP_PREFIX}/api/sharePeer/update')
def API_sharePeer_update():
    data: dict[str, str] = request.get_json()
    ShareID: str = data.get("ShareID")
    ExpireDate: str = data.get("ExpireDate")
    
    if ShareID is None:
        return ResponseObject(False, "Please specify ShareID")
    
    if len(AllPeerShareLinks.getLinkByID(ShareID)) == 0:
        return ResponseObject(False, "ShareID does not exist")
    
    status, message = AllPeerShareLinks.updateLinkExpireDate(ShareID, ExpireDate)
    if not status:
        return ResponseObject(status, message)
    return ResponseObject(data=AllPeerShareLinks.getLinkByID(ShareID))

@app.get(f'{APP_PREFIX}/api/sharePeer/get')
def API_sharePeer_get():
    data = request.args
    ShareID = data.get("ShareID")
    if ShareID is None or len(ShareID) == 0:
        return ResponseObject(False, "Please provide ShareID")
    link = AllPeerShareLinks.getLinkByID(ShareID)
    if len(link) == 0:
        return ResponseObject(False, "This link is either expired to invalid")
    l = link[0]
    if l.Configuration not in WireguardConfigurations.keys():
        return ResponseObject(False, "The peer you're looking for does not exist")
    c = WireguardConfigurations.get(l.Configuration)
    fp, p = c.searchPeer(l.Peer)
    if not fp:
        return ResponseObject(False, "The peer you're looking for does not exist")
    
    return ResponseObject(data=p.downloadPeer())
    
@app.post(f'{APP_PREFIX}/api/allowAccessPeers/<configName>')
def API_allowAccessPeers(configName: str) -> ResponseObject:
    data = request.get_json()
    peers = data['peers']
    if configName in WireguardConfigurations.keys():
        if len(peers) == 0:
            return ResponseObject(False, "Please specify one or more peers")
        configuration = WireguardConfigurations.get(configName)
        return configuration.allowAccessPeers(peers)
    return ResponseObject(False, "Configuration does not exist")

@app.post(f'{APP_PREFIX}/api/addPeers/<configName>')
def API_addPeers(configName):
    if configName in WireguardConfigurations.keys():
        try:
            data: dict = request.get_json()

            bulkAdd: bool = data.get("bulkAdd", False)
            bulkAddAmount: int = data.get('bulkAddAmount', 0)
            preshared_key_bulkAdd: bool = data.get('preshared_key_bulkAdd', False)
    
    
            public_key: str = data.get('public_key', "")
            allowed_ips: list[str] = data.get('allowed_ips', "")
            
            endpoint_allowed_ip: str = data.get('endpoint_allowed_ip', DashboardConfig.GetConfig("Peers", "peer_endpoint_allowed_ip")[1])
            dns_addresses: str = data.get('DNS', DashboardConfig.GetConfig("Peers", "peer_global_DNS")[1])
            mtu: int = data.get('mtu', int(DashboardConfig.GetConfig("Peers", "peer_MTU")[1]))
            keep_alive: int = data.get('keepalive', int(DashboardConfig.GetConfig("Peers", "peer_keep_alive")[1]))
            preshared_key: str = data.get('preshared_key', "")
            
    
            if type(mtu) is not int or mtu < 0 or mtu > 1460:
                mtu = int(DashboardConfig.GetConfig("Peers", "peer_MTU")[1])
            if type(keep_alive) is not int or keep_alive < 0:
                keep_alive = int(DashboardConfig.GetConfig("Peers", "peer_keep_alive")[1])
            if len(dns_addresses) == 0:
                dns_addresses = DashboardConfig.GetConfig("Peers", "peer_global_DNS")[1]
            if len(endpoint_allowed_ip) == 0:
                endpoint_allowed_ip = DashboardConfig.GetConfig("Peers", "peer_endpoint_allowed_ip")[1]
            config = WireguardConfigurations.get(configName)
            if not bulkAdd and (len(public_key) == 0 or len(allowed_ips) == 0):
                return ResponseObject(False, "Please provide at least public_key and allowed_ips")
            if not config.getStatus():
                config.toggleConfiguration()
            availableIps = config.getAvailableIP()
            if bulkAdd:
                if type(preshared_key_bulkAdd) is not bool:
                    preshared_key_bulkAdd = False
                
                if type(bulkAddAmount) is not int or bulkAddAmount < 1:
                    return ResponseObject(False, "Please specify amount of peers you want to add")
                if not availableIps[0]:
                    return ResponseObject(False, "No more available IP can assign")
                if bulkAddAmount > len(availableIps[1]):
                    return ResponseObject(False,
                                          f"The maximum number of peers can add is {len(availableIps[1])}")
                keyPairs = []
                for i in range(bulkAddAmount):
                    newPrivateKey = GenerateWireguardPrivateKey()[1]
                    keyPairs.append({
                        "private_key": newPrivateKey,
                        "id": GenerateWireguardPublicKey(newPrivateKey)[1],
                        "preshared_key": (GenerateWireguardPrivateKey()[1] if preshared_key_bulkAdd else ""),
                        "allowed_ip": availableIps[1][i],
                        "name": f"BulkPeer #{(i + 1)}_{datetime.now().strftime('%Y%m%d_%H%M%S')}",
                        "DNS": dns_addresses,
                        "endpoint_allowed_ip": endpoint_allowed_ip,
                        "mtu": mtu,
                        "keepalive": keep_alive,
                        "advanced_security": data.get("advanced_security", "off")
                    })
                if len(keyPairs) == 0:
                    return ResponseObject(False, "Generating key pairs by bulk failed")
                config.addPeers(keyPairs)
                return ResponseObject()
    
            else:
                if config.searchPeer(public_key)[0] is True:
                    return ResponseObject(False, f"This peer already exist")
                name = data.get("name", "")
                private_key = data.get("private_key", "")
    
                for i in allowed_ips:
                    if i not in availableIps[1]:
                        return ResponseObject(False, f"This IP is not available: {i}")
    
                status = config.addPeers([
                    {
                        "name": name,
                        "id": public_key,
                        "private_key": private_key,
                        "allowed_ip": ','.join(allowed_ips),
                        "preshared_key": preshared_key,
                        "endpoint_allowed_ip": endpoint_allowed_ip,
                        "DNS": dns_addresses,
                        "mtu": mtu,
                        "keepalive": keep_alive,
                        "advanced_security": data.get("advanced_security", "off")
                    }]
                )
                return ResponseObject(status)
        except Exception as e:
            print(e)
            return ResponseObject(False, "Add peers failed. Please see data for specific issue")

    return ResponseObject(False, "Configuration does not exist")

@app.get(f"{APP_PREFIX}/api/downloadPeer/<configName>")
def API_downloadPeer(configName):
    data = request.args
    if configName not in WireguardConfigurations.keys():
        return ResponseObject(False, "Configuration does not exist")
    configuration = WireguardConfigurations[configName]
    peerFound, peer = configuration.searchPeer(data['id'])
    if len(data['id']) == 0 or not peerFound:
        return ResponseObject(False, "Peer does not exist")
    return ResponseObject(data=peer.downloadPeer())

@app.get(f"{APP_PREFIX}/api/downloadAllPeers/<configName>")
def API_downloadAllPeers(configName):
    if configName not in WireguardConfigurations.keys():
        return ResponseObject(False, "Configuration does not exist")
    configuration = WireguardConfigurations[configName]
    peerData = []
    untitledPeer = 0
    for i in configuration.Peers:
        file = i.downloadPeer()
        if file["fileName"] == "UntitledPeer_" + configName:
            file["fileName"] = str(untitledPeer) + "_" + file["fileName"]
            untitledPeer += 1
        peerData.append(file)
    return ResponseObject(data=peerData)

@app.get(f"{APP_PREFIX}/api/getAvailableIPs/<configName>")
def API_getAvailableIPs(configName):
    if configName not in WireguardConfigurations.keys():
        return ResponseObject(False, "Configuration does not exist")
    status, ips = WireguardConfigurations.get(configName).getAvailableIP()
    return ResponseObject(status=status, data=ips)

@app.get(f'{APP_PREFIX}/api/getWireguardConfigurationInfo')
def API_getConfigurationInfo():
    configurationName = request.args.get("configurationName")
    if not configurationName or configurationName not in WireguardConfigurations.keys():
        return ResponseObject(False, "Please provide configuration name")
    return ResponseObject(data={
        "configurationInfo": WireguardConfigurations[configurationName],
        "configurationPeers": WireguardConfigurations[configurationName].getPeersList(),
        "configurationRestrictedPeers": WireguardConfigurations[configurationName].getRestrictedPeersList()
    })

@app.get(f'{APP_PREFIX}/api/getDashboardTheme')
def API_getDashboardTheme():
    return ResponseObject(data=DashboardConfig.GetConfig("Server", "dashboard_theme")[1])

@app.get(f'{APP_PREFIX}/api/getDashboardVersion')
def API_getDashboardVersion():
    return ResponseObject(data=DashboardConfig.GetConfig("Server", "version")[1])

@app.post(f'{APP_PREFIX}/api/savePeerScheduleJob/')
def API_savePeerScheduleJob():
    data = request.json
    if "Job" not in data.keys() not in WireguardConfigurations.keys():
        return ResponseObject(False, "Please specify job")
    job: dict = data['Job']
    if "Peer" not in job.keys() or "Configuration" not in job.keys():
        return ResponseObject(False, "Please specify peer and configuration")
    configuration = WireguardConfigurations.get(job['Configuration'])
    f, fp = configuration.searchPeer(job['Peer'])
    if not f:
        return ResponseObject(False, "Peer does not exist")

    s, p = AllPeerJobs.saveJob(PeerJob(
        job['JobID'], job['Configuration'], job['Peer'], job['Field'], job['Operator'], job['Value'],
        job['CreationDate'], job['ExpireDate'], job['Action']))
    if s:
        return ResponseObject(s, data=p)
    return ResponseObject(s, message=p)

@app.post(f'{APP_PREFIX}/api/deletePeerScheduleJob/')
def API_deletePeerScheduleJob():
    data = request.json
    if "Job" not in data.keys() not in WireguardConfigurations.keys():
        return ResponseObject(False, "Please specify job")
    job: dict = data['Job']
    if "Peer" not in job.keys() or "Configuration" not in job.keys():
        return ResponseObject(False, "Please specify peer and configuration")
    configuration = WireguardConfigurations.get(job['Configuration'])
    f, fp = configuration.searchPeer(job['Peer'])
    if not f:
        return ResponseObject(False, "Peer does not exist")

    s, p = AllPeerJobs.deleteJob(PeerJob(
        job['JobID'], job['Configuration'], job['Peer'], job['Field'], job['Operator'], job['Value'],
        job['CreationDate'], job['ExpireDate'], job['Action']))
    if s:
        return ResponseObject(s, data=p)
    return ResponseObject(s, message=p)

@app.get(f'{APP_PREFIX}/api/getPeerScheduleJobLogs/<configName>')
def API_getPeerScheduleJobLogs(configName):
    if configName not in WireguardConfigurations.keys():
        return ResponseObject(False, "Configuration does not exist")
    data = request.args.get("requestAll")
    requestAll = False
    if data is not None and data == "true":
        requestAll = True
    return ResponseObject(data=JobLogger.getLogs(requestAll, configName))

'''
Tools
'''

@app.get(f'{APP_PREFIX}/api/ping/getAllPeersIpAddress')
def API_ping_getAllPeersIpAddress():
    ips = {}
    for c in WireguardConfigurations.values():
        cips = {}
        for p in c.Peers:
            allowed_ip = p.allowed_ip.replace(" ", "").split(",")
            parsed = []
            for x in allowed_ip:
                try:
                    ip = ipaddress.ip_network(x, strict=False)
                except ValueError as e:
                    print(f"{p.id} - {c.Name}")
                if len(list(ip.hosts())) == 1:
                    parsed.append(str(ip.hosts()[0]))
            endpoint = p.endpoint.replace(" ", "").replace("(none)", "")
            if len(p.name) > 0:
                cips[f"{p.name} - {p.id}"] = {
                    "allowed_ips": parsed,
                    "endpoint": endpoint
                }
            else:
                cips[f"{p.id}"] = {
                    "allowed_ips": parsed,
                    "endpoint": endpoint
                }
        ips[c.Name] = cips
    return ResponseObject(data=ips)

import requests

@app.get(f'{APP_PREFIX}/api/ping/execute')
def API_ping_execute():
    if "ipAddress" in request.args.keys() and "count" in request.args.keys():
        ip = request.args['ipAddress']
        count = request.args['count']
        try:
            if ip is not None and len(ip) > 0 and count is not None and count.isnumeric():
                result = ping(ip, count=int(count), source=None)
                
                data = {
                    "address": result.address,
                    "is_alive": result.is_alive,
                    "min_rtt": result.min_rtt,
                    "avg_rtt": result.avg_rtt,
                    "max_rtt": result.max_rtt,
                    "package_sent": result.packets_sent,
                    "package_received": result.packets_received,
                    "package_loss": result.packet_loss,
                    "geo": None
                }
                
                
                try:
                    r = requests.get(f"http://ip-api.com/json/{result.address}?field=city")
                    data['geo'] = r.json()
                except Exception as e:
                    pass
                return ResponseObject(data=data)
            return ResponseObject(False, "Please specify an IP Address (v4/v6)")
        except Exception as exp:
            return ResponseObject(False, exp)
    return ResponseObject(False, "Please provide ipAddress and count")


@app.get(f'{APP_PREFIX}/api/traceroute/execute')
def API_traceroute_execute():
    if "ipAddress" in request.args.keys() and len(request.args.get("ipAddress")) > 0:
        ipAddress = request.args.get('ipAddress')
        try:
            tracerouteResult = traceroute(ipAddress, timeout=1, max_hops=64)
            result = []
            for hop in tracerouteResult:
                if len(result) > 1:
                    skipped = False
                    for i in range(result[-1]["hop"] + 1, hop.distance):
                        result.append(
                            {
                                "hop": i,
                                "ip": "*",
                                "avg_rtt": "*",
                                "min_rtt": "*",
                                "max_rtt": "*"
                            }
                        )
                        skip = True
                    if skipped: continue
                result.append(
                    {
                        "hop": hop.distance,
                        "ip": hop.address,
                        "avg_rtt": hop.avg_rtt,
                        "min_rtt": hop.min_rtt,
                        "max_rtt": hop.max_rtt
                    })
            try:
                r = requests.post(f"http://ip-api.com/batch?fields=city,country,lat,lon,query",
                                  data=json.dumps([x['ip'] for x in result]))
                d = r.json()
                for i in range(len(result)):
                    result[i]['geo'] = d[i]
                
            except Exception as e:
                print(e)
            return ResponseObject(data=result)
        except Exception as exp:
            return ResponseObject(False, exp)
    else:
        return ResponseObject(False, "Please provide ipAddress")

@app.get(f'{APP_PREFIX}/api/getDashboardUpdate')
def API_getDashboardUpdate():
    import urllib.request as req
    try:
        r = req.urlopen("https://api.github.com/repos/donaldzou/WGDashboard/releases/latest", timeout=5).read()
        data = dict(json.loads(r))
        tagName = data.get('tag_name')
        htmlUrl = data.get('html_url')
        if tagName is not None and htmlUrl is not None:
            if tagName != DASHBOARD_VERSION:
                return ResponseObject(message=f"{tagName} is now available for update!", data=htmlUrl)
            else:
                return ResponseObject(message="You're on the latest version")
        return ResponseObject(False)
        
    except urllib.error.HTTPError and urllib.error.URLError as e:
        return ResponseObject(False, f"Request to GitHub API failed.")

'''
Sign Up
'''

@app.get(f'{APP_PREFIX}/api/isTotpEnabled')
def API_isTotpEnabled():
    return (
        ResponseObject(data=DashboardConfig.GetConfig("Account", "enable_totp")[1] and DashboardConfig.GetConfig("Account", "totp_verified")[1]))


@app.get(f'{APP_PREFIX}/api/Welcome_GetTotpLink')
def API_Welcome_GetTotpLink():
    if not DashboardConfig.GetConfig("Account", "totp_verified")[1]:
        DashboardConfig.SetConfig("Account", "totp_key", pyotp.random_base32())
        return ResponseObject(
            data=pyotp.totp.TOTP(DashboardConfig.GetConfig("Account", "totp_key")[1]).provisioning_uri(
                issuer_name="WGDashboard"))
    return ResponseObject(False)


@app.post(f'{APP_PREFIX}/api/Welcome_VerifyTotpLink')
def API_Welcome_VerifyTotpLink():
    data = request.get_json()
    totp = pyotp.TOTP(DashboardConfig.GetConfig("Account", "totp_key")[1]).now()
    if totp == data['totp']:
        DashboardConfig.SetConfig("Account", "totp_verified", "true")
        DashboardConfig.SetConfig("Account", "enable_totp", "true")
    return ResponseObject(totp == data['totp'])


@app.post(f'{APP_PREFIX}/api/Welcome_Finish')
def API_Welcome_Finish():
    data = request.get_json()
    if DashboardConfig.GetConfig("Other", "welcome_session")[1]:
        if data["username"] == "":
            return ResponseObject(False, "Username cannot be blank.")

        if data["newPassword"] == "" or len(data["newPassword"]) < 8:
            return ResponseObject(False, "Password must be at least 8 characters")

        updateUsername, updateUsernameErr = DashboardConfig.SetConfig("Account", "username", data["username"])
        updatePassword, updatePasswordErr = DashboardConfig.SetConfig("Account", "password",
                                                                      {
                                                                          "newPassword": data["newPassword"],
                                                                          "repeatNewPassword": data["repeatNewPassword"],
                                                                          "currentPassword": "admin"
                                                                      })
        if not updateUsername or not updatePassword:
            return ResponseObject(False, f"{updateUsernameErr},{updatePasswordErr}".strip(","))

        DashboardConfig.SetConfig("Other", "welcome_session", False)
    return ResponseObject()

class Locale:
    def __init__(self):
        self.localePath = './static/locale/'
        self.activeLanguages = {}
        with open(os.path.join(f"{self.localePath}active_languages.json"), "r") as f:
            self.activeLanguages = json.loads(''.join(f.readlines()))
        
    
    def getLanguage(self) -> dict | None:
        currentLanguage = DashboardConfig.GetConfig("Server", "dashboard_language")[1]
        if currentLanguage == "en":
            return None
        if os.path.exists(os.path.join(f"{self.localePath}{currentLanguage}.json")):
            with open(os.path.join(f"{self.localePath}{currentLanguage}.json"), "r") as f:
                return dict(json.loads(''.join(f.readlines())))
        else:
            return None
    
    def updateLanguage(self, lang_id):
        if not os.path.exists(os.path.join(f"{self.localePath}{lang_id}.json")):
            DashboardConfig.SetConfig("Server", "dashboard_language", "en")
        else:
            DashboardConfig.SetConfig("Server", "dashboard_language", lang_id)
        
    
Locale = Locale()

@app.get(f'{APP_PREFIX}/api/locale')
def API_Locale_CurrentLang():    
    return ResponseObject(data=Locale.getLanguage())

@app.get(f'{APP_PREFIX}/api/locale/available')
def API_Locale_Available():
    return ResponseObject(data=Locale.activeLanguages)
        
@app.post(f'{APP_PREFIX}/api/locale/update')
def API_Locale_Update():
    data = request.get_json()
    if 'lang_id' not in data.keys():
        return ResponseObject(False, "Please specify a lang_id")
    Locale.updateLanguage(data['lang_id'])
    return ResponseObject(data=Locale.getLanguage())

@app.get(f'{APP_PREFIX}/api/systemStatus')
def API_SystemStatus():
    cpu_percpu = psutil.cpu_percent(interval=0.5, percpu=True)
    cpu = psutil.cpu_percent(interval=0.5)
    memory = psutil.virtual_memory()
    swap_memory = psutil.swap_memory()
    disks = psutil.disk_partitions()
    network = psutil.net_io_counters(pernic=True, nowrap=True)
    
    status = {
        "cpu": {
            "cpu_percent": cpu,
            "cpu_percent_per_cpu": cpu_percpu,
        },
        "memory": {
            "virtual_memory": {
                "total": memory.total,
                "available": memory.available,
                "percent": memory.percent
            },
            "swap_memory": {
                "total": swap_memory.total,
                "used": swap_memory.used,
                "percent": swap_memory.percent
            }
        },
        "disk": {},
        "network": {},
        "process": {
            "cpu_top_10": [],
            "memory_top_10": []
        }
    }
    for d in disks:
        detail = psutil.disk_usage(d.mountpoint)
        status['disk'][d.mountpoint] = {
            "total": detail.total,
            "used": detail.used,
            "free": detail.free,
            "percent": detail.percent
        }
    for i in network.keys():
        status["network"][i] = {
            "byte_sent": network[i].bytes_sent,
            "byte_recv": network[i].bytes_recv
        }
        
    processes = list(psutil.process_iter())
    status["process"]["cpu_top_10"] = sorted(list(map(lambda x : {
        "name": x.name(),
        "command": " ".join(x.cmdline()),
        "pid": x.pid,
        "cpu_percent": x.cpu_percent()
    }, processes)), key=lambda x : x['cpu_percent'], reverse=True)[:10]
    status["process"]["memory_top_10"] = sorted(list(map(lambda x : {
        "name": x.name(),
        "command": " ".join(x.cmdline()),
        "pid": x.pid,
        "memory_percent": x.memory_percent()
    }, processes)), key=lambda x : x['memory_percent'], reverse=True)[:10]
    
    
    # for proc in psutil.process_iter():
    #     try:
    #         status["process"].append({
    #             "pid": proc.pid,
    #             "name": proc.name(),
    #             "memory_percent": proc.memory_percent(),
    #             "cpu_percent": proc.cpu_percent()
    #         })
    #     except (psutil.NoSuchProcess, psutil.AccessDenied):
    #         pass
    return ResponseObject(data=status)

@app.get(f'{APP_PREFIX}/api/protocolsEnabled')
def API_ProtocolsEnabled():
    return ResponseObject(data=ProtocolsEnabled())

@app.get(f'{APP_PREFIX}/')
def index():
    return render_template('index.html')

def backGroundThread():
    global WireguardConfigurations
    print(f"[WGDashboard] Background Thread #1 Started", flush=True)
    time.sleep(10)
    while True:
        with app.app_context():
            for c in WireguardConfigurations.values():
                if c.getStatus():
                    try:
                        c.getPeersTransfer()
                        c.getPeersLatestHandshake()
                        c.getPeersEndpoint()
                        c.getPeersList()
                        c.getRestrictedPeersList()
                    except Exception as e:
                        print(f"[WGDashboard] Background Thread #1 Error: {str(e)}", flush=True)
        time.sleep(10)

def peerJobScheduleBackgroundThread():
    with app.app_context():
        print(f"[WGDashboard] Background Thread #2 Started", flush=True)
        time.sleep(10)
        while True:
            AllPeerJobs.runJob()
            time.sleep(180)

def gunicornConfig():
    _, app_ip = DashboardConfig.GetConfig("Server", "app_ip")
    _, app_port = DashboardConfig.GetConfig("Server", "app_port")
    return app_ip, app_port

def ProtocolsEnabled() -> list[str]:
    from shutil import which
    protocols = []
    if which('awg') is not None and which('awg-quick') is not None:
        protocols.append("awg")
    if which('wg') is not None and which('wg-quick') is not None:
        protocols.append("wg")
    return protocols
    
def InitWireguardConfigurationsList(startup: bool = False):    
    confs = os.listdir(DashboardConfig.GetConfig("Server", "wg_conf_path")[1])
    confs.sort()
    for i in confs:
        if RegexMatch("^(.{1,}).(conf)$", i):
            i = i.replace('.conf', '')
            try:
                if i in WireguardConfigurations.keys():
                    if WireguardConfigurations[i].configurationFileChanged():
                        WireguardConfigurations[i] = WireguardConfiguration(i)
                else:
                    WireguardConfigurations[i] = WireguardConfiguration(i, startup=startup)
            except WireguardConfiguration.InvalidConfigurationFileException as e:
                print(f"{i} have an invalid configuration file.")

    if "awg" in ProtocolsEnabled():
        confs = os.listdir(DashboardConfig.GetConfig("Server", "awg_conf_path")[1])
        confs.sort()
        for i in confs:
            if RegexMatch("^(.{1,}).(conf)$", i):
                i = i.replace('.conf', '')
                try:
                    if i in WireguardConfigurations.keys():
                        if WireguardConfigurations[i].configurationFileChanged():
                            WireguardConfigurations[i] = AmneziaWireguardConfiguration(i)
                    else:
                        WireguardConfigurations[i] = AmneziaWireguardConfiguration(i, startup=startup)
                except WireguardConfigurations.InvalidConfigurationFileException as e:
                    print(f"{i} have an invalid configuration file.")

def InitAmneziaWireguardConfigurationsList(startup: bool = False):
    pass

AllPeerShareLinks: PeerShareLinks = PeerShareLinks()
AllPeerJobs: PeerJobs = PeerJobs()
JobLogger: PeerJobLogger = PeerJobLogger()
DashboardLogger: DashboardLogger = DashboardLogger()
_, app_ip = DashboardConfig.GetConfig("Server", "app_ip")
_, app_port = DashboardConfig.GetConfig("Server", "app_port")
_, WG_CONF_PATH = DashboardConfig.GetConfig("Server", "wg_conf_path")

WireguardConfigurations: dict[str, WireguardConfiguration] = {}
AmneziaWireguardConfigurations: dict[str, AmneziaWireguardConfiguration] = {}
InitWireguardConfigurationsList(startup=True)
InitAmneziaWireguardConfigurationsList(startup=True)

def startThreads():
    bgThread = threading.Thread(target=backGroundThread)
    bgThread.daemon = True
    bgThread.start()
    
    scheduleJobThread = threading.Thread(target=peerJobScheduleBackgroundThread)
    scheduleJobThread.daemon = True
    scheduleJobThread.start()

if __name__ == "__main__":
    startThreads()
    app.run(host=app_ip, debug=False, port=app_port)<|MERGE_RESOLUTION|>--- conflicted
+++ resolved
@@ -15,11 +15,8 @@
 )
 
 
-<<<<<<< HEAD
 DASHBOARD_VERSION = 'v4.2.0'
-=======
-DASHBOARD_VERSION = 'v4.1.2'
->>>>>>> 53df6849
+
 CONFIGURATION_PATH = os.getenv('CONFIGURATION_PATH', '.')
 DB_PATH = os.path.join(CONFIGURATION_PATH, 'db')
 if not os.path.isdir(DB_PATH):
