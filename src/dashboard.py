"""
< WGDashboard > - by Donald Zou [https://github.com/donaldzou]
Under Apache-2.0 License
"""

import configparser
import hashlib
import ipaddress
import json
# Python Built-in Library
import os
import secrets
import subprocess
import threading
import time
import re
import urllib.parse
import urllib.request
from datetime import datetime, timedelta
from operator import itemgetter

# PIP installed library
import ifcfg
from flask import Flask, request, render_template, redirect, url_for, session, jsonify
from flask_qrcode import QRcode
from icmplib import ping, traceroute
from tinydb import TinyDB, Query

# Import other python files
from util import regex_match, check_DNS, check_Allowed_IPs, check_remote_endpoint,\
    check_IP_with_range, clean_IP_with_range

# Dashboard Version
DASHBOARD_VERSION = 'v3.0'
# Dashboard Config Name
<<<<<<< HEAD
DASHBOARD_CONF = 'wg-dashboard.ini'
=======
configuration_path = os.getenv('CONFIGURATION_PATH', '.')
db_path = os.path.join(configuration_path, 'db')
if not os.path.isdir(db_path):
    os.mkdir(db_path)
dashboard_conf = os.path.join(configuration_path, 'wg-dashboard.ini')
>>>>>>> f9e4fafe
# Upgrade Required
UPDATE = None
# Flask App Configuration
app = Flask("WGDashboard")
app.config['SEND_FILE_MAX_AGE_DEFAULT'] = 5206928
app.secret_key = secrets.token_urlsafe(16)
app.config['TEMPLATES_AUTO_RELOAD'] = True
# Enable QR Code Generator
QRcode(app)

# TODO: Testing semaphore on reading/writing database
sem = threading.RLock()


# Read / Write Dashboard Config File
def get_dashboard_conf():
    """
    Dashboard Configuration Related
    """

    config = configparser.ConfigParser(strict=False)
    config.read(DASHBOARD_CONF)
    return config


def set_dashboard_conf(config):
    with open(DASHBOARD_CONF, "w", encoding='utf-8') as conf_object:
        config.write(conf_object)


# Get all keys from a configuration
def get_conf_peer_key(config_name):
    """
    Configuration Related
    """

    try:
        peer_key = subprocess.run(f"wg show {config_name} peers",
                                  check=True, shell=True, capture_output=True).stdout
        peer_key = peer_key.decode("UTF-8").split()
        return peer_key
    except subprocess.CalledProcessError:
        return config_name + " is not running."


# Get numbers of connected peer of a configuration
def get_conf_running_peer_number(config_name):
    running = 0
    # Get latest handshakes
    try:
        data_usage = subprocess.run(f"wg show {config_name} latest-handshakes",
                                    check=True, shell=True, capture_output=True).stdout
    except subprocess.CalledProcessError:
        return "stopped"
    data_usage = data_usage.decode("UTF-8").split()
    count = 0
    now = datetime.now()
    time_delta = timedelta(minutes=2)
    for _ in range(int(len(data_usage) / 2)):
        minus = now - datetime.fromtimestamp(int(data_usage[count + 1]))
        if minus < time_delta:
            running += 1
        count += 2
    return running


# Read [Interface] section from configuration file
def read_conf_file_interface(config_name):
    conf_location = wg_conf_path + "/" + config_name + ".conf"
    with open(conf_location, 'r', encoding='utf-8') as file_object:
        file = file_object.read().split("\n")
        data = {}
        for i in file:
            if not regex_match("#(.*)", i):
                if len(i) > 0:
                    if i != "[Interface]":
                        tmp = re.split(r'\s*=\s*', i, 1)
                        if len(tmp) == 2:
                            data[tmp[0]] = tmp[1]
    return data


# Read the whole configuration file
def read_conf_file(config_name):
    # Read Configuration File Start
    conf_location = wg_conf_path + "/" + config_name + ".conf"
    with open(conf_location, 'r', encoding='utf-8') as file_object:
        file = file_object.read().split("\n")
    conf_peer_data = {
        "Interface": {},
        "Peers": []
    }
    peers_start = 0
    for i in file:
        if not regex_match("#(.*)", i):
            if i == "[Peer]":
                peers_start = i
                break

            if len(i) > 0:
                if i != "[Interface]":
                    tmp = re.split(r'\s*=\s*', i, 1)
                    if len(tmp) == 2:
                        conf_peer_data['Interface'][tmp[0]] = tmp[1]
    conf_peers = file[peers_start:]
    peer = -1
    for i in conf_peers:
        if not regex_match("#(.*)", i):
            if i == "[Peer]":
                peer += 1
                conf_peer_data["Peers"].append({})
            elif peer > -1:
                if len(i) > 0:
                    tmp = re.split(r'\s*=\s*', i, 1)
                    if len(tmp) == 2:
                        conf_peer_data["Peers"][peer][tmp[0]] = tmp[1]

    # Read Configuration File End
    return conf_peer_data


# Get latest handshake from all peers of a configuration
def get_latest_handshake(config_name, db, peers):
    # Get latest handshakes
    try:
        data_usage = subprocess.run(f"wg show {config_name} latest-handshakes",
                                    check=True, shell=True, capture_output=True).stdout
    except subprocess.CalledProcessError:
        return "stopped"
    data_usage = data_usage.decode("UTF-8").split()
    count = 0
    now = datetime.now()
    time_delta = timedelta(minutes=2)
    for _ in range(int(len(data_usage) / 2)):
        minus = now - datetime.fromtimestamp(int(data_usage[count + 1]))
        if minus < time_delta:
            status = "running"
        else:
            status = "stopped"
        if int(data_usage[count + 1]) > 0:
            db.update({"latest_handshake": str(minus).split(".", maxsplit=1)[0], "status": status},
                      peers.id == data_usage[count])
        else:
            db.update({"latest_handshake": "(None)", "status": status}, peers.id == data_usage[count])
        count += 2

    return None


# Get transfer from all peers of a configuration
def get_transfer(config_name, db, peers):
    # Get transfer
    try:
        data_usage = subprocess.run(f"wg show {config_name} transfer",
                                    check=True, shell=True, capture_output=True).stdout
    except subprocess.CalledProcessError:
        return "stopped"
    data_usage = data_usage.decode("UTF-8").split()
    count = 0
    for _ in range(int(len(data_usage) / 3)):
        cur_i = db.search(peers.id == data_usage[count])
        total_sent = cur_i[0]['total_sent']
        total_receive = cur_i[0]['total_receive']
        traffic = cur_i[0]['traffic']
        cur_total_sent = round(int(data_usage[count + 2]) / (1024 ** 3), 4)
        cur_total_receive = round(int(data_usage[count + 1]) / (1024 ** 3), 4)
        if cur_i[0]["status"] == "running":
            if total_sent <= cur_total_sent and total_receive <= cur_total_receive:
                total_sent = cur_total_sent
                total_receive = cur_total_receive
            else:
                now = datetime.now()
                ctime = now.strftime("%d/%m/%Y %H:%M:%S")
                traffic.append(
                    {"time": ctime, "total_receive": round(total_receive, 4), "total_sent": round(total_sent, 4),
                     "total_data": round(total_receive + total_sent, 4)})
                total_sent = 0
                total_receive = 0
                db.update({"traffic": traffic}, peers.id == data_usage[count])
            db.update({"total_receive": round(total_receive, 4),
                       "total_sent": round(total_sent, 4),
                       "total_data": round(total_receive + total_sent, 4)}, peers.id == data_usage[count])

        count += 3

    return None


# Get endpoint from all peers of a configuration
def get_endpoint(config_name, db, peers):
    # Get endpoint
    try:
        data_usage = subprocess.run(f"wg show {config_name} endpoints",
                                    check=True, shell=True, capture_output=True).stdout
    except subprocess.CalledProcessError:
        return "stopped"
    data_usage = data_usage.decode("UTF-8").split()
    count = 0
    for _ in range(int(len(data_usage) / 2)):
        db.update({"endpoint": data_usage[count + 1]}, peers.id == data_usage[count])
        count += 2

    return None


# Get allowed ips from all peers of a configuration
def get_allowed_ip(db, peers, conf_peer_data):
    # Get allowed ip
    for i in conf_peer_data["Peers"]:
        db.update({"allowed_ip": i.get('AllowedIPs', '(None)')}, peers.id == i["PublicKey"])


# Look for new peers from WireGuard
def get_all_peers_data(config_name):
<<<<<<< HEAD
    sem.acquire()

    db = TinyDB('db/' + config_name + '.json')

=======
    sem.acquire(timeout=1)
    db = TinyDB(os.path.join(db_path, config_name + '.json'))
>>>>>>> f9e4fafe
    peers = Query()
    conf_peer_data = read_conf_file(config_name)
    config = get_dashboard_conf()
    for i in conf_peer_data['Peers']:
        search = db.search(peers.id == i['PublicKey'])
        if not search:
            db.insert({
                "id": i['PublicKey'],
                "private_key": "",
                "DNS": config.get("Peers", "peer_global_DNS"),
                "endpoint_allowed_ip": config.get("Peers", "peer_endpoint_allowed_ip"),
                "name": "",
                "total_receive": 0,
                "total_sent": 0,
                "total_data": 0,
                "endpoint": "N/A",
                "status": "stopped",
                "latest_handshake": "N/A",
                "allowed_ip": "N/A",
                "traffic": [],
                "mtu": config.get("Peers", "peer_mtu"),
                "keepalive": config.get("Peers", "peer_keep_alive"),
                "remote_endpoint": config.get("Peers", "remote_endpoint")
            })
        else:
            # Update database since V2.2
            update_db = {}
            # Required peer settings
            if "DNS" not in search[0]:
                update_db['DNS'] = config.get("Peers", "peer_global_DNS")
            if "endpoint_allowed_ip" not in search[0]:
                update_db['endpoint_allowed_ip'] = config.get("Peers", "peer_endpoint_allowed_ip")
            # Not required peers settings (Only for QR code)
            if "private_key" not in search[0]:
                update_db['private_key'] = ''
            if "mtu" not in search[0]:
                update_db['mtu'] = config.get("Peers", "peer_mtu")
            if "keepalive" not in search[0]:
                update_db['keepalive'] = config.get("Peers", "peer_keep_alive")
            if "remote_endpoint" not in search[0]:
                update_db['remote_endpoint'] = config.get("Peers", "remote_endpoint")
            db.update(update_db, peers.id == i['PublicKey'])
    # Remove peers no longer exist in WireGuard configuration file
    db_key = list(map(lambda a: a['id'], db.all()))
    wg_key = list(map(lambda a: a['PublicKey'], conf_peer_data['Peers']))
    for i in db_key:
        if i not in wg_key:
            db.remove(peers.id == i)
    tic = time.perf_counter()
    get_latest_handshake(config_name, db, peers)
    get_transfer(config_name, db, peers)
    get_endpoint(config_name, db, peers)
    get_allowed_ip(db, peers, conf_peer_data)
    toc = time.perf_counter()
    print(f"Finish fetching data in {toc - tic:0.4f} seconds")
    db.close()
    try:
        sem.release()
    except RuntimeError as e:
        pass


# Search for peers
def get_peers(config_name, search, sort_t):
    """
    Frontend Related Functions
    """

    get_all_peers_data(config_name)
<<<<<<< HEAD
    sem.acquire()

    db = TinyDB('db/' + config_name + '.json')
=======
    sem.acquire(timeout=1)
    db = TinyDB(os.path.join(db_path, config_name + ".json"))
>>>>>>> f9e4fafe
    peer = Query()
    if len(search) == 0:
        result = db.all()
    else:
        result = db.search(peer.name.matches('(.*)(' + re.escape(search) + ')(.*)'))
    if sort_t == "allowed_ip":
        result = sorted(result, key=lambda d: ipaddress.ip_network(d[sort_t].split(",")[0]))
    else:
        result = sorted(result, key=lambda d: d[sort_t])
    db.close()
    sem.release()
    return result


# Get configuration public key
def get_conf_pub_key(config_name):
    conf = configparser.ConfigParser(strict=False)
    conf.read(wg_conf_path + "/" + config_name + ".conf")
    pri = conf.get("Interface", "PrivateKey")
    pub = subprocess.run(f"echo '{pri}' | wg pubkey", check=True, shell=True, capture_output=True).stdout
    conf.clear()
    return pub.decode().strip("\n")


# Get configuration listen port
def get_conf_listen_port(config_name):
    conf = configparser.ConfigParser(strict=False)
    conf.read(wg_conf_path + "/" + config_name + ".conf")
    port = ""
    try:
        port = conf.get("Interface", "ListenPort")
    except (configparser.NoSectionError, configparser.NoOptionError):
        if get_conf_status(config_name) == "running":
            port = subprocess.run(f"wg show {config_name} listen-port",
                                  check=True, shell=True, capture_output=True).stdout
            port = port.decode("UTF-8")
    conf.clear()
    return port


# Get configuration total data
def get_conf_total_data(config_name):
<<<<<<< HEAD
    sem.acquire()

    db = TinyDB('db/' + config_name + '.json')
=======
    sem.acquire(timeout=1)
    db = TinyDB(os.path.join(db_path, config_name + ".json"))
>>>>>>> f9e4fafe
    upload_total = 0
    download_total = 0
    for i in db.all():
        upload_total += i['total_sent']
        download_total += i['total_receive']
        for k in i['traffic']:
            upload_total += k['total_sent']
            download_total += k['total_receive']
    total = round(upload_total + download_total, 4)
    upload_total = round(upload_total, 4)
    download_total = round(download_total, 4)
    db.close()
    sem.release()
    return [total, upload_total, download_total]


# Get configuration status
def get_conf_status(config_name):
    ifconfig = dict(ifcfg.interfaces().items())

    return "running" if config_name in ifconfig.keys() else "stopped"


# Get all configuration as a list
def get_conf_list():
    conf = []
    for i in os.listdir(wg_conf_path):
        if regex_match("^(.{1,}).(conf)$", i):
            i = i.replace('.conf', '')
            temp = {"conf": i, "status": get_conf_status(i), "public_key": get_conf_pub_key(i)}
            if temp['status'] == "running":
                temp['checked'] = 'checked'
            else:
                temp['checked'] = ""
            conf.append(temp)
    if len(conf) > 0:
        conf = sorted(conf, key=itemgetter('conf'))
    return conf


# Generate private key
def gen_private_key():
    with open('private_key.txt', encoding='utf-8') as file_object:
        private_key = file_object.readline().strip()
    with open('public_key.txt', encoding='utf-8') as file_object:
        public_key = file_object.readline().strip()
    data = {"private_key": private_key, "public_key": public_key}
    os.remove('private_key.txt')
    os.remove('public_key.txt')
    return data


# Generate public key
def gen_public_key(private_key):
    with open('private_key.txt', 'w', encoding='utf-8') as file_object:
        file_object.write(private_key)
    try:
        with open('public_key.txt', encoding='utf-8') as file_object:
            public_key = file_object.readline().strip()
        os.remove('private_key.txt')
        os.remove('public_key.txt')
        return {"status": 'success', "msg": "", "data": public_key}
    except subprocess.CalledProcessError:
        os.remove('private_key.txt')
        return {"status": 'failed', "msg": "Key is not the correct length or format", "data": ""}


# Check if private key and public key match
def f_check_key_match(private_key, public_key, config_name):
    result = gen_public_key(private_key)
    if result['status'] == 'failed':
        return result
<<<<<<< HEAD

    sem.acquire()

    db = TinyDB('db/' + config_name + '.json')
    peers = Query()
    match = db.search(peers.id == result['data'])
    if len(match) != 1 or result['data'] != public_key:
        db.close()
        sem.release()
        return {'status': 'failed', 'msg': 'Please check your private key, it does not match with the public key.'}

    db.close()
    sem.release()
    return {'status': 'success'}


# Check if there is repeated allowed IP
def check_repeat_allowed_ip(public_key, ip, config_name):
    sem.acquire()

    db = TinyDB('db/' + config_name + '.json')
=======
    else:
        sem.acquire(timeout=1)
        db = TinyDB(os.path.join(db_path, config_name + ".json"))
        peers = Query()
        match = db.search(peers.id == result['data'])
        if len(match) != 1 or result['data'] != public_key:
            db.close()
            sem.release()
            return {'status': 'failed', 'msg': 'Please check your private key, it does not match with the public key.'}
        else:
            db.close()
            sem.release()
            return {'status': 'success'}

# Check if there is repeated allowed IP
def check_repeat_allowed_IP(public_key, ip, config_name):
    sem.acquire(timeout=1)
    db = TinyDB(os.path.join(db_path, config_name + ".json"))
>>>>>>> f9e4fafe
    peers = Query()
    peer = db.search(peers.id == public_key)
    if len(peer) != 1:
        return {'status': 'failed', 'msg': 'Peer does not exist'}

    existed_ip = db.search((peers.id != public_key) & (peers.allowed_ip == ip))
    if len(existed_ip) != 0:
        db.close()
        sem.release()
        return {'status': 'failed', 'msg': "Allowed IP already taken by another peer."}

    db.close()
    sem.release()
    return {'status': 'success'}


"""
Flask Functions
"""


# Before request
@app.before_request
def auth_req():
    conf = configparser.ConfigParser(strict=False)
    conf.read(DASHBOARD_CONF)
    req = conf.get("Server", "auth_req")
    session['update'] = UPDATE
    session['dashboard_version'] = DASHBOARD_VERSION
    if req == "true":
        if '/static/' not in request.path and \
                request.endpoint != "signin" and \
                request.endpoint != "signout" and \
                request.endpoint != "auth" and \
                "username" not in session:
            print("User not loggedin - Attemped access: " + str(request.endpoint))
            if request.endpoint != "index":
                session['message'] = "You need to sign in first!"
            else:
                session['message'] = ""
            return redirect(url_for("signin"))
    else:
        if request.endpoint in ['signin', 'signout', 'auth', 'settings', 'update_acct', 'update_pwd',
                                'update_app_ip_port', 'update_wg_conf_path']:
            return redirect(url_for("index"))

    return None


"""
Sign In / Sign Out
"""


# Sign In
@app.route('/signin', methods=['GET'])
def signin():
    message = ""
    if "message" in session:
        message = session['message']
        session.pop("message")
    return render_template('signin.html', message=message)


# Sign Out
@app.route('/signout', methods=['GET'])
def signout():
    if "username" in session:
        session.pop("username")
    message = "Sign out successfully!"
    return render_template('signin.html', message=message)


# Authentication
@app.route('/auth', methods=['POST'])
def auth():
    config = configparser.ConfigParser(strict=False)
    config.read(DASHBOARD_CONF)
    password = hashlib.sha256(request.form['password'].encode())
    if password.hexdigest() == config["Account"]["password"] \
            and request.form['username'] == config["Account"]["username"]:
        session['username'] = request.form['username']
        config.clear()
        return redirect(url_for("index"))

    session['message'] = "Username or Password is incorrect."
    config.clear()
    return redirect(url_for("signin"))


@app.route('/', methods=['GET'])
def index():
    """
    Index Page Related
    """

    return render_template('index.html', conf=get_conf_list())


# Setting Page
@app.route('/settings', methods=['GET'])
def settings():
    """
    Setting Page Related
    """

    message = ""
    status = ""
    config = configparser.ConfigParser(strict=False)
    config.read(DASHBOARD_CONF)
    if "message" in session and "message_status" in session:
        message = session['message']
        status = session['message_status']
        session.pop("message")
        session.pop("message_status")
    required_auth = config.get("Server", "auth_req")
    return render_template('settings.html', conf=get_conf_list(), message=message, status=status,
                           app_ip=config.get("Server", "app_ip"), app_port=config.get("Server", "app_port"),
                           required_auth=required_auth, wg_conf_path=config.get("Server", "wg_conf_path"),
                           peer_global_DNS=config.get("Peers", "peer_global_DNS"),
                           peer_endpoint_allowed_ip=config.get("Peers", "peer_endpoint_allowed_ip"),
                           peer_mtu=config.get("Peers", "peer_mtu"),
                           peer_keepalive=config.get("Peers", "peer_keep_alive"),
                           peer_remote_endpoint=config.get("Peers", "remote_endpoint"))


# Update account username
@app.route('/update_acct', methods=['POST'])
def update_acct():
    if len(request.form['username']) == 0:
        session['message'] = "Username cannot be empty."
        session['message_status'] = "danger"
        return redirect(url_for("settings"))
    config = configparser.ConfigParser(strict=False)
    config.read(DASHBOARD_CONF)
    config.set("Account", "username", request.form['username'])
    try:
        with open(DASHBOARD_CONF, "w", encoding='utf-8') as config_object:
            config.write(config_object)
            config.clear()
        session['message'] = "Username update successfully!"
        session['message_status'] = "success"
        session['username'] = request.form['username']
        return redirect(url_for("settings"))
    except Exception:
        session['message'] = "Username update failed."
        session['message_status'] = "danger"
        config.clear()
        return redirect(url_for("settings"))


# Update peer default settting
@app.route('/update_peer_default_config', methods=['POST'])
def update_peer_default_config():
    config = configparser.ConfigParser(strict=False)
    config.read(DASHBOARD_CONF)
    if len(request.form['peer_endpoint_allowed_ip']) == 0 or \
            len(request.form['peer_global_DNS']) == 0 or \
            len(request.form['peer_remote_endpoint']) == 0:
        session['message'] = "Please fill in all required boxes."
        session['message_status'] = "danger"
        return redirect(url_for("settings"))
    # Check DNS Format
    dns_addresses = request.form['peer_global_DNS']
    if not check_DNS(dns_addresses):
        session['message'] = "Peer DNS Format Incorrect."
        session['message_status'] = "danger"
        return redirect(url_for("settings"))
    dns_addresses = dns_addresses.replace(" ", "").split(',')
    dns_addresses = ",".join(dns_addresses)

    # Check Endpoint Allowed IPs
    ip = request.form['peer_endpoint_allowed_ip']
    if not check_Allowed_IPs(ip):
        session['message'] = "Peer Endpoint Allowed IPs Format Incorrect. " \
                             "Example: 192.168.1.1/32 or 192.168.1.1/32,192.168.1.2/32"
        session['message_status'] = "danger"
        return redirect(url_for("settings"))
    # Check MTU Format
    if not len(request.form['peer_mtu']) > 0 or not request.form['peer_mtu'].isdigit():
        session['message'] = "MTU format is incorrect."
        session['message_status'] = "danger"
        return redirect(url_for("settings"))
    # Check keepalive Format
    if not len(request.form['peer_keep_alive']) > 0 or not request.form['peer_keep_alive'].isdigit():
        session['message'] = "Persistent keepalive format is incorrect."
        session['message_status'] = "danger"
        return redirect(url_for("settings"))
    # Check peer remote endpoint
    if not check_remote_endpoint(request.form['peer_remote_endpoint']):
        session['message'] = "Peer Remote Endpoint format is incorrect. It can only be a valid " \
                             "IP address or valid domain (without http:// or https://). "
        session['message_status'] = "danger"
        return redirect(url_for("settings"))

    config.set("Peers", "remote_endpoint", request.form['peer_remote_endpoint'])
    config.set("Peers", "peer_keep_alive", request.form['peer_keep_alive'])
    config.set("Peers", "peer_mtu", request.form['peer_mtu'])
    config.set("Peers", "peer_endpoint_allowed_ip", ','.join(clean_IP_with_range(ip)))
    config.set("Peers", "peer_global_DNS", dns_addresses)

    try:
        with open(DASHBOARD_CONF, "w", encoding='utf-8') as conf_object:
            config.write(conf_object)
            session['message'] = "Peer Default Settings update successfully!"
            session['message_status'] = "success"
            config.clear()
        return redirect(url_for("settings"))
    except Exception:
        session['message'] = "Peer Default Settings update failed."
        session['message_status'] = "danger"
        config.clear()
        return redirect(url_for("settings"))


# Update dashboard password
@app.route('/update_pwd', methods=['POST'])
def update_pwd():
    config = configparser.ConfigParser(strict=False)
    config.read(DASHBOARD_CONF)
    if hashlib.sha256(request.form['currentpass'].encode()).hexdigest() == config.get("Account", "password"):
        if hashlib.sha256(request.form['newpass'].encode()).hexdigest() == hashlib.sha256(
                request.form['repnewpass'].encode()).hexdigest():
            config.set("Account", "password", hashlib.sha256(request.form['repnewpass'].encode()).hexdigest())
            try:
                with open(DASHBOARD_CONF, "w", encoding='utf-8') as conf_object:
                    config.write(conf_object)
                    session['message'] = "Password update successfully!"
                    session['message_status'] = "success"
                    config.clear()
                    return redirect(url_for("settings"))
            except Exception:
                session['message'] = "Password update failed"
                session['message_status'] = "danger"
                config.clear()
                return redirect(url_for("settings"))
        else:
            session['message'] = "Your New Password does not match."
            session['message_status'] = "danger"
            config.clear()
            return redirect(url_for("settings"))
    else:
        session['message'] = "Your Password does not match."
        session['message_status'] = "danger"
        config.clear()
        return redirect(url_for("settings"))


# Update dashboard IP and port
@app.route('/update_app_ip_port', methods=['POST'])
def update_app_ip_port():
    config = configparser.ConfigParser(strict=False)
    config.read(DASHBOARD_CONF)
    config.set("Server", "app_ip", request.form['app_ip'])
    config.set("Server", "app_port", request.form['app_port'])
    with open(DASHBOARD_CONF, "w", encoding='utf-8') as config_object:
        config.write(config_object)
        config.clear()
    os.system('bash wgd.sh restart')


# Update WireGuard configuration file path
@app.route('/update_wg_conf_path', methods=['POST'])
def update_wg_conf_path():
    config = configparser.ConfigParser(strict=False)
    config.read(DASHBOARD_CONF)
    config.set("Server", "wg_conf_path", request.form['wg_conf_path'])
    with open(DASHBOARD_CONF, "w", encoding='utf-8') as config_object:
        config.write(config_object)
        config.clear()
    session['message'] = "WireGuard Configuration Path Update Successfully!"
    session['message_status'] = "success"
    os.system('bash wgd.sh restart')


# Update configuration sorting
@app.route('/update_dashboard_sort', methods=['POST'])
def update_dashbaord_sort():
    """
    Configuration Page Related
    """

    config = configparser.ConfigParser(strict=False)
    config.read(DASHBOARD_CONF)
    data = request.get_json()
    sort_tag = ['name', 'status', 'allowed_ip']
    if data['sort'] in sort_tag:
        config.set("Server", "dashboard_sort", data['sort'])
    else:
        config.set("Server", "dashboard_sort", 'status')
    with open(DASHBOARD_CONF, "w", encoding='utf-8') as config_object:
        config.write(config_object)
        config.clear()
    return "true"


# Update configuration refresh interval
@app.route('/update_dashboard_refresh_interval', methods=['POST'])
def update_dashboard_refresh_interval():
    config = configparser.ConfigParser(strict=False)
    config.read(DASHBOARD_CONF)
    config.set("Server", "dashboard_refresh_interval", str(request.form['interval']))
    with open(DASHBOARD_CONF, "w", encoding='utf-8') as config_object:
        config.write(config_object)
        config.clear()
    return "true"


# Configuration Page
@app.route('/configuration/<config_name>', methods=['GET'])
def configuration(config_name):
    config = configparser.ConfigParser(strict=False)
    config.read(DASHBOARD_CONF)
    conf_data = {
        "name": config_name,
        "status": get_conf_status(config_name),
        "checked": ""
    }
    if conf_data['status'] == "stopped":
        conf_data['checked'] = "nope"
    else:
        conf_data['checked'] = "checked"
    config = configparser.ConfigParser(strict=False)
    config.read(DASHBOARD_CONF)
    config_list = get_conf_list()
    if config_name not in [conf['conf'] for conf in config_list]:
        return render_template('index.html', conf=get_conf_list())
    return render_template('configuration.html', conf=get_conf_list(), conf_data=conf_data,
                           dashboard_refresh_interval=int(config.get("Server", "dashboard_refresh_interval")),
                           DNS=config.get("Peers", "peer_global_DNS"),
                           endpoint_allowed_ip=config.get("Peers", "peer_endpoint_allowed_ip"),
                           title=config_name,
                           mtu=config.get("Peers", "peer_MTU"),
                           keep_alive=config.get("Peers", "peer_keep_alive"))


# Get configuration details
@app.route('/get_config/<config_name>', methods=['GET'])
def get_conf(config_name):
    config_interface = read_conf_file_interface(config_name)
    search = request.args.get('search')
<<<<<<< HEAD
    if search == 0:
=======
    if len(search) == 0:
>>>>>>> f9e4fafe
        search = ""
    search = urllib.parse.unquote(search)
    config = configparser.ConfigParser(strict=False)
    config.read(DASHBOARD_CONF)
    sort = config.get("Server", "dashboard_sort")
    peer_display_mode = config.get("Peers", "peer_display_mode")
    if "Address" not in config_interface:
        conf_address = "N/A"
    else:
        conf_address = config_interface['Address']
    conf_data = {
        "peer_data": get_peers(config_name, search, sort),
        "name": config_name,
        "status": get_conf_status(config_name),
        "total_data_usage": get_conf_total_data(config_name),
        "public_key": get_conf_pub_key(config_name),
        "listen_port": get_conf_listen_port(config_name),
        "running_peer": get_conf_running_peer_number(config_name),
        "conf_address": conf_address,
        "wg_ip": config.get("Peers","remote_endpoint"),
        "sort_tag": sort,
        "dashboard_refresh_interval": int(config.get("Server", "dashboard_refresh_interval")),
        "peer_display_mode": peer_display_mode
    }
    if conf_data['status'] == "stopped":
        conf_data['checked'] = "nope"
    else:
        conf_data['checked'] = "checked"
<<<<<<< HEAD
    print(config.get("Peers", "remote_endpoint"))
    return render_template('get_conf.html', conf_data=conf_data, wg_ip=config.get("Peers", "remote_endpoint"),
                           sort_tag=sort,
                           dashboard_refresh_interval=int(config.get("Server", "dashboard_refresh_interval")),
                           peer_display_mode=peer_display_mode)

=======
    print(config.get("Peers","remote_endpoint"))
    return jsonify(conf_data)
    # return render_template('get_conf.html', conf_data=conf_data, wg_ip=config.get("Peers","remote_endpoint"), sort_tag=sort,
    #                        dashboard_refresh_interval=int(config.get("Server", "dashboard_refresh_interval")), peer_display_mode=peer_display_mode)
>>>>>>> f9e4fafe

# Turn on / off a configuration
@app.route('/switch/<config_name>', methods=['GET'])
def switch(config_name):
    if "username" not in session:
        print("not loggedin")
        return redirect(url_for("signin"))
    status = get_conf_status(config_name)
    if status == "running":
        try:
            subprocess.run("wg-quick down " + config_name,
                           check=True, shell=True, capture_output=True).stdout
        except subprocess.CalledProcessError:
            return redirect('/')
    elif status == "stopped":
        try:
            subprocess.run("wg-quick up " + config_name,
                           check=True, shell=True, capture_output=True).stdout
        except subprocess.CalledProcessError:
            return redirect('/')

    return redirect(request.referrer)


# Add peer
@app.route('/add_peer/<config_name>', methods=['POST'])
def add_peer(config_name):
<<<<<<< HEAD
    sem.acquire()

    db = TinyDB('db/' + config_name + '.json')
=======
    sem.acquire(timeout=1)
    db = TinyDB(os.path.join(db_path, config_name + ".json"))
>>>>>>> f9e4fafe
    peers = Query()
    data = request.get_json()
    public_key = data['public_key']
    allowed_ips = data['allowed_ips']
    endpoint_allowed_ip = data['endpoint_allowed_ip']
    dns_addresses = data['DNS']
    keys = get_conf_peer_key(config_name)
    if len(public_key) == 0 or len(dns_addresses) == 0 or len(allowed_ips) == 0 or len(endpoint_allowed_ip) == 0:
        db.close()
        sem.release()
        return "Please fill in all required box."
    if not isinstance(keys, list):
        db.close()
        sem.release()
        return config_name + " is not running."
    if public_key in keys:
        db.close()
        sem.release()
        return "Public key already exist."
    if len(db.search(peers.allowed_ip.matches(allowed_ips))) != 0:
        db.close()
        sem.release()
        return "Allowed IP already taken by another peer."
    if not check_DNS(dns_addresses):
        db.close()
        sem.release()
        return "DNS formate is incorrect. Example: 1.1.1.1"
    if not check_Allowed_IPs(endpoint_allowed_ip):
        db.close()
        sem.release()
        return "Endpoint Allowed IPs format is incorrect."
    if len(data['MTU']) == 0 or not data['MTU'].isdigit():
        db.close()
        sem.release()
        return "MTU format is not correct."
    if len(data['keep_alive']) == 0 or not data['keep_alive'].isdigit():
        db.close()
        sem.release()
        return "Persistent Keepalive format is not correct."
    try:
        subprocess.run(f"wg set {config_name} peer {public_key} allowed-ips {allowed_ips}",
                       check=True, shell=True, capture_output=True, stderr=subprocess.STDOUT)
        subprocess.run("wg-quick save " + config_name,
                       check=True, shell=True, capture_output=True, stderr=subprocess.STDOUT)
        get_all_peers_data(config_name)
        db.update({"name": data['name'], "private_key": data['private_key'], "DNS": data['DNS'],
                   "endpoint_allowed_ip": endpoint_allowed_ip},
                  peers.id == public_key)
        db.close()
        sem.release()
        return "true"
    except subprocess.CalledProcessError as exc:
        db.close()
        sem.release()
        return exc.output.strip()


# Remove peer
@app.route('/remove_peer/<config_name>', methods=['POST'])
def remove_peer(config_name):
    if get_conf_status(config_name) == "stopped":
        return "Your need to turn on " + config_name + " first."
<<<<<<< HEAD
    sem.acquire()

    db = TinyDB('db/' + config_name + '.json')
=======
    sem.acquire(timeout=1)
    db = TinyDB(os.path.join(db_path, config_name + ".json"))
>>>>>>> f9e4fafe
    peers = Query()
    data = request.get_json()
    delete_key = data['peer_id']
    keys = get_conf_peer_key(config_name)
    if not isinstance(keys, list):
        return config_name + " is not running."
    if delete_key not in keys:
        db.close()
        return "This key does not exist"

    try:
        subprocess.run(f"wg set {config_name} peer {delete_key} remove",
                       check=True, shell=True, capture_output=True, stderr=subprocess.STDOUT)
        subprocess.run("wg-quick save " + config_name,
                       check=True, shell=True, capture_output=True, stderr=subprocess.STDOUT)
        db.remove(peers.id == delete_key)
        db.close()
        sem.release()
        return "true"
    except subprocess.CalledProcessError as exc:
        db.close()
        sem.release()
        return exc.output.strip()


# Save peer settings
@app.route('/save_peer_setting/<config_name>', methods=['POST'])
def save_peer_setting(config_name):
    data = request.get_json()
    id = data['id']
    name = data['name']
    private_key = data['private_key']
    dns_addresses = data['DNS']
    allowed_ip = data['allowed_ip']
    endpoint_allowed_ip = data['endpoint_allowed_ip']
<<<<<<< HEAD
    sem.acquire()

    db = TinyDB('db/' + config_name + '.json')
=======
    sem.acquire(timeout=1)
    db = TinyDB(os.path.join(db_path, config_name + ".json"))
>>>>>>> f9e4fafe
    peers = Query()
    if len(db.search(peers.id == id)) == 1:
        check_ip = check_repeat_allowed_ip(id, allowed_ip, config_name)
        if not check_IP_with_range(endpoint_allowed_ip):
            db.close()
            sem.release()
            return jsonify({"status": "failed", "msg": "Endpoint Allowed IPs format is incorrect."})
        if not check_DNS(dns_addresses):
            db.close()
            sem.release()
            return jsonify({"status": "failed", "msg": "DNS format is incorrect."})
        if len(data['MTU']) == 0 or not data['MTU'].isdigit():
            db.close()
            sem.release()
            return jsonify({"status": "failed", "msg": "MTU format is not correct."})
        if len(data['keep_alive']) == 0 or not data['keep_alive'].isdigit():
            db.close()
            sem.release()
            return jsonify({"status": "failed", "msg": "Persistent Keepalive format is not correct."})
        if private_key != "":
            check_key = f_check_key_match(private_key, id, config_name)
            if check_key['status'] == "failed":
                db.close()
                sem.release()
                return jsonify(check_key)
        if check_ip['status'] == "failed":
            db.close()
            sem.release()
            return jsonify(check_ip)
        try:
            if allowed_ip == "":
                allowed_ip = '""'
            allowed_ip = allowed_ip.replace(" ", "")
            change_ip = subprocess.run('wg set ' + config_name + " peer " + id + " allowed-ips " + allowed_ip,
                                       check=True, shell=True, capture_output=True, stderr=subprocess.STDOUT).stdout
            subprocess.run('wg-quick save ' + config_name,
                           check=True, shell=True, capture_output=True, stderr=subprocess.STDOUT)
            if change_ip.decode("UTF-8") != "":
                db.close()
                sem.release()
                return jsonify({"status": "failed", "msg": change_ip.decode("UTF-8")})
            db.update(
                {"name": name, "private_key": private_key,
                 "DNS": dns_addresses, "endpoint_allowed_ip": endpoint_allowed_ip,
                 "mtu": data['MTU'],
                 "keepalive": data['keep_alive']},
                peers.id == id)
            db.close()
            sem.release()
            return jsonify({"status": "success", "msg": ""})
        except subprocess.CalledProcessError as exc:
            db.close()
            sem.release()
            return jsonify({"status": "failed", "msg": str(exc.output.decode("UTF-8").strip())})
    else:
        db.close()
        sem.release()
        return jsonify({"status": "failed", "msg": "This peer does not exist."})


# Get peer settings
@app.route('/get_peer_data/<config_name>', methods=['POST'])
def get_peer_name(config_name):
    data = request.get_json()
    id = data['id']
<<<<<<< HEAD
    sem.acquire()

    db = TinyDB('db/' + config_name + '.json')
=======
    sem.acquire(timeout=1)
    db = TinyDB(os.path.join(db_path, config_name + ".json"))
>>>>>>> f9e4fafe
    peers = Query()
    result = db.search(peers.id == id)
    db.close()
    data = {"name": result[0]['name'], "allowed_ip": result[0]['allowed_ip'], "DNS": result[0]['DNS'],
            "private_key": result[0]['private_key'], "endpoint_allowed_ip": result[0]['endpoint_allowed_ip'],
            "mtu": result[0]['mtu'], "keep_alive": result[0]['keepalive']}
    sem.release()
    return jsonify(data)


# Generate a private key
@app.route('/generate_peer', methods=['GET'])
def generate_peer():
    return jsonify(gen_private_key())


# Generate a public key from a private key
@app.route('/generate_public_key', methods=['POST'])
def generate_public_key():
    data = request.get_json()
    private_key = data['private_key']
    return jsonify(gen_public_key(private_key))


# Check if both key match
@app.route('/check_key_match/<config_name>', methods=['POST'])
def check_key_match(config_name):
    data = request.get_json()
    private_key = data['private_key']
    public_key = data['public_key']
    return jsonify(f_check_key_match(private_key, public_key, config_name))


@app.route("/qrcode/<config_name>", methods=['GET'])
def generate_qrcode(config_name):
    id = request.args.get('id')
    sem.acquire(timeout=1)
    db = TinyDB(os.path.join(db_path, config_name + ".json"))
    peers = Query()
    get_peer = db.search(peers.id == id)
    config = get_dashboard_conf()
    if len(get_peer) == 1:
        peer = get_peer[0]
        if peer['private_key'] != "":
            public_key = get_conf_pub_key(config_name)
            listen_port = get_conf_listen_port(config_name)
            endpoint = config.get("Peers", "remote_endpoint") + ":" + listen_port
            private_key = peer['private_key']
            allowed_ip = peer['allowed_ip']
            dns_addresses = peer['DNS']
            mtu_value = peer['mtu']
            endpoint_allowed_ip = peer['endpoint_allowed_ip']
            keepalive = peer['keepalive']
            conf = {
                "public_key": public_key,
                "listen_port": listen_port,
                "endpoint": endpoint,
                "private_key": private_key,
                "allowed_ip": allowed_ip,
                "DNS": dns_addresses,
                "mtu": mtu_value,
                "endpoint_allowed_ip": endpoint_allowed_ip,
                "keepalive": keepalive,
            }
            db.close()
            sem.release()
            return render_template("qrcode.html", i=conf)
    else:
        db.close()
        sem.release()
        return redirect("/configuration/" + config_name)


# Download configuration file
@app.route('/<config_name>', methods=['GET'])
def download(config_name):
    print(request.headers.get('User-Agent'))
    id = request.args.get('id')
    sem.acquire(timeout=1)
    db = TinyDB(os.path.join(db_path, config_name + ".json"))
    peers = Query()
    get_peer = db.search(peers.id == id)
    config = get_dashboard_conf()
    if len(get_peer) == 1:
        peer = get_peer[0]
        if peer['private_key'] != "":
            public_key = get_conf_pub_key(config_name)
            listen_port = get_conf_listen_port(config_name)
            endpoint = config.get("Peers", "remote_endpoint") + ":" + listen_port
            private_key = peer['private_key']
            allowed_ip = peer['allowed_ip']
            dns_addresses = peer['DNS']
            mtu_value = peer['mtu']
            endpoint_allowed_ip = peer['endpoint_allowed_ip']
            keepalive = peer['keepalive']
            filename = peer['name']
            if len(filename) == 0:
                filename = "Untitled_Peers"
            else:
                filename = peer['name']
                # Clean filename
                illegal_filename = [".", ",", "/", "?", "<", ">", "\\", ":", "*", '|' '\"', "com1", "com2", "com3",
                                    "com4", "com5", "com6", "com7", "com8", "com9", "lpt1", "lpt2", "lpt3", "lpt4",
                                    "lpt5", "lpt6", "lpt7", "lpt8", "lpt9", "con", "nul", "prn"]
                for i in illegal_filename:
                    filename = filename.replace(i, "")
                if len(filename) == 0:
                    filename = "Untitled_Peer"
                filename = "".join(filename.split(' '))
            filename = filename + "_" + config_name

            db.close()
            sem.release()
            result = "[Interface]\nPrivateKey = " + private_key + "\nAddress = " + allowed_ip + "\nDNS = " + \
                     dns_addresses + "\nMTU = " + mtu_value + "\n\n[Peer]\nPublicKey = " + \
                     public_key + "\nAllowedIPs = " + endpoint_allowed_ip + "\nEndpoint = " + \
                     endpoint + "\nPersistentKeepalive = " + keepalive

            return app.response_class((yield result),
                                      mimetype='text/conf',
                                      headers={"Content-Disposition": "attachment;filename=" + filename + ".conf"})

    db.close()
    return redirect("/configuration/" + config_name)


# Switch peer displate mode
@app.route('/switch_display_mode/<mode>', methods=['GET'])
def switch_display_mode(mode):
    if mode in ['list', 'grid']:
        config = configparser.ConfigParser(strict=False)
        config.read(DASHBOARD_CONF)
        config.set("Peers", "peer_display_mode", mode)
        with open(DASHBOARD_CONF, "w", encoding='utf-8') as config_object:
            config.write(config_object)
        return "true"

    return "false"


"""
Dashboard Tools Related
"""


# Get all IP for ping
@app.route('/get_ping_ip', methods=['POST'])
def get_ping_ip():
    config = request.form['config']
    sem.acquire(timeout=1)
    db = TinyDB(os.path.join(db_path, config_name + ".json"))

    html = ""
    for i in db.all():
        html += '<optgroup label="' + i['name'] + ' - ' + i['id'] + '">'
        allowed_ip = str(i['allowed_ip']).split(",")
        for k in allowed_ip:
            k = k.split("/")
            if len(k) == 2:
                html += "<option value=" + k[0] + ">" + k[0] + "</option>"
        endpoint = str(i['endpoint']).split(":")
        if len(endpoint) == 2:
            html += "<option value=" + endpoint[0] + ">" + endpoint[0] + "</option>"
        html += "</optgroup>"
    db.close()
    sem.release()
    return html


# Ping IP
@app.route('/ping_ip', methods=['POST'])
def ping_ip():
    try:
        result = ping('' + request.form['ip'] + '', count=int(request.form['count']), privileged=True, source=None)
        returnjson = {
            "address": result.address,
            "is_alive": result.is_alive,
            "min_rtt": result.min_rtt,
            "avg_rtt": result.avg_rtt,
            "max_rtt": result.max_rtt,
            "package_sent": result.packets_sent,
            "package_received": result.packets_received,
            "package_loss": result.packet_loss
        }
        if returnjson['package_loss'] == 1.0:
            returnjson['package_loss'] = returnjson['package_sent']
        return jsonify(returnjson)
    except Exception:
        return "Error"


# Traceroute IP
@app.route('/traceroute_ip', methods=['POST'])
def traceroute_ip():
    try:
        result = traceroute('' + request.form['ip'] + '', first_hop=1, max_hops=30, count=1, fast=True)
        returnjson = []
        last_distance = 0
        for hop in result:
            if last_distance + 1 != hop.distance:
                returnjson.append({"hop": "*", "ip": "*", "avg_rtt": "", "min_rtt": "", "max_rtt": ""})
            returnjson.append({"hop": hop.distance, "ip": hop.address, "avg_rtt": hop.avg_rtt, "min_rtt": hop.min_rtt,
                               "max_rtt": hop.max_rtt})
            last_distance = hop.distance
        return jsonify(returnjson)
    except Exception:
        return "Error"


"""
Dashboard Initialization
"""


def init_dashboard():
    # Set Default INI File
<<<<<<< HEAD
    if not os.path.isfile("wg-dashboard.ini"):
        open("wg-dashboard.ini", "w", encoding='utf-8')
=======
    if not os.path.isfile(dashboard_conf):
        conf_file = open(dashboard_conf, "w+")
>>>>>>> f9e4fafe
    config = configparser.ConfigParser(strict=False)
    config.read(DASHBOARD_CONF)
    # Defualt dashboard account setting
    if "Account" not in config:
        config['Account'] = {}
    if "username" not in config['Account']:
        config['Account']['username'] = 'admin'
    if "password" not in config['Account']:
        config['Account']['password'] = '8c6976e5b5410415bde908bd4dee15dfb167a9c873fc4bb8a81f6f2ab448a918'
    # Defualt dashboard server setting
    if "Server" not in config:
        config['Server'] = {}
    if 'wg_conf_path' not in config['Server']:
        config['Server']['wg_conf_path'] = '/etc/wireguard'
    # TODO: IPv6 for the app IP might need to configure with Gunicorn...
    if 'app_ip' not in config['Server']:
        config['Server']['app_ip'] = '0.0.0.0'
    if 'app_port' not in config['Server']:
        config['Server']['app_port'] = '10086'
    if 'auth_req' not in config['Server']:
        config['Server']['auth_req'] = 'true'
    if 'version' not in config['Server'] or config['Server']['version'] != DASHBOARD_VERSION:
        config['Server']['version'] = DASHBOARD_VERSION
    if 'dashboard_refresh_interval' not in config['Server']:
        config['Server']['dashboard_refresh_interval'] = '60000'
    if 'dashboard_sort' not in config['Server']:
        config['Server']['dashboard_sort'] = 'status'
    # Defualt dashboard peers setting
    if "Peers" not in config:
        config['Peers'] = {}
    if 'peer_global_DNS' not in config['Peers']:
        config['Peers']['peer_global_DNS'] = '1.1.1.1'
    if 'peer_endpoint_allowed_ip' not in config['Peers']:
        config['Peers']['peer_endpoint_allowed_ip'] = '0.0.0.0/0'
    if 'peer_display_mode' not in config['Peers']:
        config['Peers']['peer_display_mode'] = 'grid'
    if 'remote_endpoint' not in config['Peers']:
        config['Peers']['remote_endpoint'] = ifcfg.default_interface()['inet']
    if 'peer_MTU' not in config['Peers']:
        config['Peers']['peer_MTU'] = "1420"
    if 'peer_keep_alive' not in config['Peers']:
        config['Peers']['peer_keep_alive'] = "21"
    with open(DASHBOARD_CONF, "w", encoding='utf-8') as config_object:
        config.write(config_object)
        config.clear()


def check_update():
    """
    Dashboard check update
    """

    config = configparser.ConfigParser(strict=False)
    config.read(DASHBOARD_CONF)
    data = urllib.request.urlopen("https://api.github.com/repos/donaldzou/WGDashboard/releases").read()
    output = json.loads(data)
    release = []
    for i in output:
        if not i["prerelease"]:
            release.append(i)
    if config.get("Server", "version") == release[0]["tag_name"]:
        result = "false"
    else:
        result = "true"

    return result


if __name__ == "__main__":
    init_dashboard()
<<<<<<< HEAD
    UPDATE = check_update()
    configuration_settings = configparser.ConfigParser(strict=False)
    configuration_settings.read('wg-dashboard.ini')
    app_ip = configuration_settings.get("Server", "app_ip")
    app_port = int(configuration_settings.get("Server", "app_port"))
    wg_conf_path = configuration_settings.get("Server", "wg_conf_path")
    configuration_settings.clear()
    app.run(host=app_ip, debug=False, port=app_port)
else:
    init_dashboard()
    UPDATE = check_update()
    configuration_settings = configparser.ConfigParser(strict=False)
    configuration_settings.read('wg-dashboard.ini')
    app_ip = configuration_settings.get("Server", "app_ip")
    app_port = configuration_settings.get("Server", "app_port")
    wg_conf_path = configuration_settings.get("Server", "wg_conf_path")
    configuration_settings.clear()
=======
    update = check_update()
    config = configparser.ConfigParser(strict=False)
    config.read(dashboard_conf)
    app_ip = config.get("Server", "app_ip")
    app_port = config.get("Server", "app_port")
    wg_conf_path = config.get("Server", "wg_conf_path")
    config.clear()
    app.run(host=app_ip, debug=False, port=app_port)
else:
    init_dashboard()
    update = check_update()
    config = configparser.ConfigParser(strict=False)
    config.read(dashboard_conf)
    app_ip = config.get("Server", "app_ip")
    app_port = config.get("Server", "app_port")
    wg_conf_path = config.get("Server", "wg_conf_path")
    config.clear()
>>>>>>> f9e4fafe
<|MERGE_RESOLUTION|>--- conflicted
+++ resolved
@@ -33,15 +33,11 @@
 # Dashboard Version
 DASHBOARD_VERSION = 'v3.0'
 # Dashboard Config Name
-<<<<<<< HEAD
-DASHBOARD_CONF = 'wg-dashboard.ini'
-=======
 configuration_path = os.getenv('CONFIGURATION_PATH', '.')
 db_path = os.path.join(configuration_path, 'db')
 if not os.path.isdir(db_path):
     os.mkdir(db_path)
-dashboard_conf = os.path.join(configuration_path, 'wg-dashboard.ini')
->>>>>>> f9e4fafe
+DASHBOARD_CONF = os.path.join(configuration_path, 'wg-dashboard.ini')
 # Upgrade Required
 UPDATE = None
 # Flask App Configuration
@@ -256,15 +252,8 @@
 
 # Look for new peers from WireGuard
 def get_all_peers_data(config_name):
-<<<<<<< HEAD
-    sem.acquire()
-
-    db = TinyDB('db/' + config_name + '.json')
-
-=======
     sem.acquire(timeout=1)
     db = TinyDB(os.path.join(db_path, config_name + '.json'))
->>>>>>> f9e4fafe
     peers = Query()
     conf_peer_data = read_conf_file(config_name)
     config = get_dashboard_conf()
@@ -334,14 +323,8 @@
     """
 
     get_all_peers_data(config_name)
-<<<<<<< HEAD
-    sem.acquire()
-
-    db = TinyDB('db/' + config_name + '.json')
-=======
     sem.acquire(timeout=1)
     db = TinyDB(os.path.join(db_path, config_name + ".json"))
->>>>>>> f9e4fafe
     peer = Query()
     if len(search) == 0:
         result = db.all()
@@ -384,14 +367,8 @@
 
 # Get configuration total data
 def get_conf_total_data(config_name):
-<<<<<<< HEAD
-    sem.acquire()
-
-    db = TinyDB('db/' + config_name + '.json')
-=======
     sem.acquire(timeout=1)
     db = TinyDB(os.path.join(db_path, config_name + ".json"))
->>>>>>> f9e4fafe
     upload_total = 0
     download_total = 0
     for i in db.all():
@@ -464,11 +441,9 @@
     result = gen_public_key(private_key)
     if result['status'] == 'failed':
         return result
-<<<<<<< HEAD
-
-    sem.acquire()
-
-    db = TinyDB('db/' + config_name + '.json')
+
+    sem.acquire(timeout=1)
+    db = TinyDB(os.path.join(db_path, config_name + ".json"))
     peers = Query()
     match = db.search(peers.id == result['data'])
     if len(match) != 1 or result['data'] != public_key:
@@ -483,29 +458,8 @@
 
 # Check if there is repeated allowed IP
 def check_repeat_allowed_ip(public_key, ip, config_name):
-    sem.acquire()
-
-    db = TinyDB('db/' + config_name + '.json')
-=======
-    else:
-        sem.acquire(timeout=1)
-        db = TinyDB(os.path.join(db_path, config_name + ".json"))
-        peers = Query()
-        match = db.search(peers.id == result['data'])
-        if len(match) != 1 or result['data'] != public_key:
-            db.close()
-            sem.release()
-            return {'status': 'failed', 'msg': 'Please check your private key, it does not match with the public key.'}
-        else:
-            db.close()
-            sem.release()
-            return {'status': 'success'}
-
-# Check if there is repeated allowed IP
-def check_repeat_allowed_IP(public_key, ip, config_name):
     sem.acquire(timeout=1)
     db = TinyDB(os.path.join(db_path, config_name + ".json"))
->>>>>>> f9e4fafe
     peers = Query()
     peer = db.search(peers.id == public_key)
     if len(peer) != 1:
@@ -847,11 +801,7 @@
 def get_conf(config_name):
     config_interface = read_conf_file_interface(config_name)
     search = request.args.get('search')
-<<<<<<< HEAD
-    if search == 0:
-=======
     if len(search) == 0:
->>>>>>> f9e4fafe
         search = ""
     search = urllib.parse.unquote(search)
     config = configparser.ConfigParser(strict=False)
@@ -880,19 +830,10 @@
         conf_data['checked'] = "nope"
     else:
         conf_data['checked'] = "checked"
-<<<<<<< HEAD
-    print(config.get("Peers", "remote_endpoint"))
-    return render_template('get_conf.html', conf_data=conf_data, wg_ip=config.get("Peers", "remote_endpoint"),
-                           sort_tag=sort,
-                           dashboard_refresh_interval=int(config.get("Server", "dashboard_refresh_interval")),
-                           peer_display_mode=peer_display_mode)
-
-=======
     print(config.get("Peers","remote_endpoint"))
     return jsonify(conf_data)
     # return render_template('get_conf.html', conf_data=conf_data, wg_ip=config.get("Peers","remote_endpoint"), sort_tag=sort,
     #                        dashboard_refresh_interval=int(config.get("Server", "dashboard_refresh_interval")), peer_display_mode=peer_display_mode)
->>>>>>> f9e4fafe
 
 # Turn on / off a configuration
 @app.route('/switch/<config_name>', methods=['GET'])
@@ -920,14 +861,8 @@
 # Add peer
 @app.route('/add_peer/<config_name>', methods=['POST'])
 def add_peer(config_name):
-<<<<<<< HEAD
-    sem.acquire()
-
-    db = TinyDB('db/' + config_name + '.json')
-=======
     sem.acquire(timeout=1)
     db = TinyDB(os.path.join(db_path, config_name + ".json"))
->>>>>>> f9e4fafe
     peers = Query()
     data = request.get_json()
     public_key = data['public_key']
@@ -990,14 +925,8 @@
 def remove_peer(config_name):
     if get_conf_status(config_name) == "stopped":
         return "Your need to turn on " + config_name + " first."
-<<<<<<< HEAD
-    sem.acquire()
-
-    db = TinyDB('db/' + config_name + '.json')
-=======
     sem.acquire(timeout=1)
     db = TinyDB(os.path.join(db_path, config_name + ".json"))
->>>>>>> f9e4fafe
     peers = Query()
     data = request.get_json()
     delete_key = data['peer_id']
@@ -1033,14 +962,8 @@
     dns_addresses = data['DNS']
     allowed_ip = data['allowed_ip']
     endpoint_allowed_ip = data['endpoint_allowed_ip']
-<<<<<<< HEAD
-    sem.acquire()
-
-    db = TinyDB('db/' + config_name + '.json')
-=======
     sem.acquire(timeout=1)
     db = TinyDB(os.path.join(db_path, config_name + ".json"))
->>>>>>> f9e4fafe
     peers = Query()
     if len(db.search(peers.id == id)) == 1:
         check_ip = check_repeat_allowed_ip(id, allowed_ip, config_name)
@@ -1106,14 +1029,8 @@
 def get_peer_name(config_name):
     data = request.get_json()
     id = data['id']
-<<<<<<< HEAD
-    sem.acquire()
-
-    db = TinyDB('db/' + config_name + '.json')
-=======
     sem.acquire(timeout=1)
     db = TinyDB(os.path.join(db_path, config_name + ".json"))
->>>>>>> f9e4fafe
     peers = Query()
     result = db.search(peers.id == id)
     db.close()
@@ -1262,7 +1179,7 @@
 # Get all IP for ping
 @app.route('/get_ping_ip', methods=['POST'])
 def get_ping_ip():
-    config = request.form['config']
+    config_name = request.form['config']
     sem.acquire(timeout=1)
     db = TinyDB(os.path.join(db_path, config_name + ".json"))
 
@@ -1330,13 +1247,8 @@
 
 def init_dashboard():
     # Set Default INI File
-<<<<<<< HEAD
-    if not os.path.isfile("wg-dashboard.ini"):
-        open("wg-dashboard.ini", "w", encoding='utf-8')
-=======
-    if not os.path.isfile(dashboard_conf):
-        conf_file = open(dashboard_conf, "w+")
->>>>>>> f9e4fafe
+    if not os.path.isfile(DASHBOARD_CONF):
+        conf_file = open(DASHBOARD_CONF, "w+")
     config = configparser.ConfigParser(strict=False)
     config.read(DASHBOARD_CONF)
     # Defualt dashboard account setting
@@ -1407,12 +1319,11 @@
 
 if __name__ == "__main__":
     init_dashboard()
-<<<<<<< HEAD
     UPDATE = check_update()
     configuration_settings = configparser.ConfigParser(strict=False)
-    configuration_settings.read('wg-dashboard.ini')
+    configuration_settings.read(DASHBOARD_CONF)
     app_ip = configuration_settings.get("Server", "app_ip")
-    app_port = int(configuration_settings.get("Server", "app_port"))
+    app_port = configuration_settings.get("Server", "app_port")
     wg_conf_path = configuration_settings.get("Server", "wg_conf_path")
     configuration_settings.clear()
     app.run(host=app_ip, debug=False, port=app_port)
@@ -1420,27 +1331,8 @@
     init_dashboard()
     UPDATE = check_update()
     configuration_settings = configparser.ConfigParser(strict=False)
-    configuration_settings.read('wg-dashboard.ini')
+    configuration_settings.read(DASHBOARD_CONF)
     app_ip = configuration_settings.get("Server", "app_ip")
     app_port = configuration_settings.get("Server", "app_port")
     wg_conf_path = configuration_settings.get("Server", "wg_conf_path")
-    configuration_settings.clear()
-=======
-    update = check_update()
-    config = configparser.ConfigParser(strict=False)
-    config.read(dashboard_conf)
-    app_ip = config.get("Server", "app_ip")
-    app_port = config.get("Server", "app_port")
-    wg_conf_path = config.get("Server", "wg_conf_path")
-    config.clear()
-    app.run(host=app_ip, debug=False, port=app_port)
-else:
-    init_dashboard()
-    update = check_update()
-    config = configparser.ConfigParser(strict=False)
-    config.read(dashboard_conf)
-    app_ip = config.get("Server", "app_ip")
-    app_port = config.get("Server", "app_port")
-    wg_conf_path = config.get("Server", "wg_conf_path")
-    config.clear()
->>>>>>> f9e4fafe
+    configuration_settings.clear()