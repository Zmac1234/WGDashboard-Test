--- conflicted
+++ resolved
@@ -781,12 +781,7 @@
 def update_dashboard_refresh_interval():
     preset_interval = ["5000", "10000", "30000", "60000"]
     if request.form["interval"] in preset_interval:
-<<<<<<< HEAD
         config = get_dashboard_conf()
-=======
-        config = configparser.ConfigParser(strict=False)
-        config.read(DASHBOARD_CONF)
->>>>>>> 80933ab5
         config.set("Server", "dashboard_refresh_interval", str(request.form['interval']))
         set_dashboard_conf(config)
         config.clear()
