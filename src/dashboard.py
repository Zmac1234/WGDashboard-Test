"""
< WGDashboard > - Copyright(C) 2021 Donald Zou [https://github.com/donaldzou]
Under Apache-2.0 License
"""

# TODO: Testing migrate to sqlite
import sqlite3
from flask import g
import configparser
import hashlib
import ipaddress
import json
# Python Built-in Library
import os
import secrets
import subprocess
import time
import re
import urllib.parse
import urllib.request
from datetime import datetime, timedelta
from operator import itemgetter
# PIP installed library
import ifcfg
from flask import Flask, request, render_template, redirect, url_for, session, jsonify
from flask_qrcode import QRcode
from icmplib import ping, traceroute

# Import other python files
from util import regex_match, check_DNS, check_Allowed_IPs, check_remote_endpoint, \
    check_IP_with_range, clean_IP_with_range

# Dashboard Version
DASHBOARD_VERSION = 'v3.0'
# WireGuard configuration path
WG_CONF_PATH = None
# Dashboard Config Name
configuration_path = os.getenv('CONFIGURATION_PATH', '.')
DB_PATH = os.path.join(configuration_path, 'db')
if not os.path.isdir(DB_PATH):
    os.mkdir(DB_PATH)
DASHBOARD_CONF = os.path.join(configuration_path, 'wg-dashboard.ini')
# Upgrade Required
UPDATE = None
# Flask App Configuration
app = Flask("WGDashboard")
app.config['SEND_FILE_MAX_AGE_DEFAULT'] = 5206928
app.secret_key = secrets.token_urlsafe(16)
app.config['TEMPLATES_AUTO_RELOAD'] = True
# Enable QR Code Generator
QRcode(app)


def connect_db():
    return sqlite3.connect(os.path.join(configuration_path, 'db', 'wgdashboard.db'))


# TODO use class and object oriented programming

# Read / Write Dashboard Config File
def get_dashboard_conf():
    """Dashboard Configuration Related

    :return: A config parser object
    :rtype: configparser.ConfigParser
    """

    config = configparser.ConfigParser(strict=False)
    config.read(DASHBOARD_CONF)
    return config


def set_dashboard_conf(config):
    """Configuration writer

    :param config: A config parser object
    :type config: configparser.ConfigParser
    """

    with open(DASHBOARD_CONF, "w", encoding='utf-8') as conf_object:
        config.write(conf_object)


# Get all keys from a configuration
def get_conf_peer_key(config_name):
    """Get the peers keys of wireguard interface.

    :param config_name: Name of WG interface
    :type config_name: str
    :return: Return list of peers keys or text if configuration not running
    :rtype: list, str
    """

    try:
        peers_keys = subprocess.run(f"wg show {config_name} peers",
                                    check=True, shell=True, capture_output=True).stdout
        peers_keys = peers_keys.decode("UTF-8").split()
        return peers_keys
    except subprocess.CalledProcessError:
        return config_name + " is not running."


# Get numbers of connected peer of a configuration
def get_conf_running_peer_number(config_name):
    """Get number of running peers on wireguard interface.

    :param config_name: Name of WG interface
    :type config_name: str
    :return: Number of running peers, or test if configuration not running
    :rtype: int, str
    """

    running = 0
    # Get latest handshakes
    try:
        data_usage = subprocess.run(f"wg show {config_name} latest-handshakes",
                                    check=True, shell=True, capture_output=True).stdout
    except subprocess.CalledProcessError:
        return "stopped"
    data_usage = data_usage.decode("UTF-8").split()
    count = 0
    now = datetime.now()
    time_delta = timedelta(minutes=2)
    for _ in range(int(len(data_usage) / 2)):
        minus = now - datetime.fromtimestamp(int(data_usage[count + 1]))
        if minus < time_delta:
            running += 1
        count += 2
    return running


# TODO use modules for working with ini(configparser or wireguard)
# Read [Interface] section from configuration file
def read_conf_file_interface(config_name):
    """Get interface settings.
    
    :param config_name: Name of WG interface
    :type config_name: str
    :return: Dictionary with interface settings
    :rtype: dict
    """

    conf_location = WG_CONF_PATH + "/" + config_name + ".conf"
    with open(conf_location, 'r', encoding='utf-8') as file_object:
        file = file_object.read().split("\n")
        data = {}
        for i in file:
            if not regex_match("#(.*)", i):
                if len(i) > 0:
                    if i != "[Interface]":
                        tmp = re.split(r'\s*=\s*', i, 1)
                        if len(tmp) == 2:
                            data[tmp[0]] = tmp[1]
    return data


# TODO use modules for working with ini(configparser or wireguard)
# Read the whole configuration file
def read_conf_file(config_name):
    """Get configurations from file of wireguard interface.

    :param config_name: Name of WG interface
    :type config_name: str
    :return: Dictionary with interface and peers settings
    :rtype: dict
    """

    # Read Configuration File Start
    conf_location = WG_CONF_PATH + "/" + config_name + ".conf"
    f = open(conf_location, 'r')
    file = f.read().split("\n")
    conf_peer_data = {
        "Interface": {},
        "Peers": []
    }
    peers_start = 0
    for i in range(len(file)):
        if not regex_match("#(.*)", file[i]) and regex_match(";(.*)", file[i]):
            if file[i] == "[Peer]":
                peers_start = i
                break
            else:
                if len(file[i]) > 0:
                    if file[i] != "[Interface]":
                        tmp = re.split(r'\s*=\s*', file[i], 1)
                        if len(tmp) == 2:
                            conf_peer_data['Interface'][tmp[0]] = tmp[1]
    conf_peers = file[peers_start:]
    peer = -1
    for i in conf_peers:
        if not regex_match("#(.*)", i) and not regex_match(";(.*)", i):
            if i == "[Peer]":
                peer += 1
                conf_peer_data["Peers"].append({})
            elif peer > -1:
                if len(i) > 0:
                    tmp = re.split('\s*=\s*', i, 1)
                    if len(tmp) == 2:
                        conf_peer_data["Peers"][peer][tmp[0]] = tmp[1]

    f.close()
    # Read Configuration File End
    return conf_peer_data


<<<<<<< HEAD
# Get the latest handshake from all peers of a configuration
def get_latest_handshake(config_name):
=======
# Get latest handshake from all peers of a configuration
def get_latest_handshake(config_name, db, peers):
    """Update latest handshake of peers.

    :param config_name: Name of WG interface
    :type config_name: str
    :param db: Connector for database
    :type db: tinydb.TinyDB
    :param peers: TODO
    :return: Return string if stopped or None if OK.
    :rtype: string, None
    """

>>>>>>> 68b3f010
    # Get latest handshakes
    try:
        data_usage = subprocess.run(f"wg show {config_name} latest-handshakes",
                                    check=True, shell=True, capture_output=True).stdout
    except subprocess.CalledProcessError:
        return "stopped"
    data_usage = data_usage.decode("UTF-8").split()
    count = 0
    now = datetime.now()
    time_delta = timedelta(minutes=2)
    for _ in range(int(len(data_usage) / 2)):
        minus = now - datetime.fromtimestamp(int(data_usage[count + 1]))
        if minus < time_delta:
            status = "running"
        else:
            status = "stopped"
        if int(data_usage[count + 1]) > 0:
            g.cur.execute("UPDATE %s SET latest_handshake = '%s', status = '%s' WHERE id='%s'"
                          % (config_name, str(minus).split(".", maxsplit=1)[0], status, data_usage[count]))
        else:
            g.cur.execute("UPDATE %s SET latest_handshake = '(None)', status = '%s' WHERE id='%s'"
                          % (config_name, status, data_usage[count]))
        count += 2
    return None


# Get transfer from all peers of a configuration
<<<<<<< HEAD
def get_transfer(config_name):
=======
def get_transfer(config_name, db, peers):
    """Update transfer data values of peers.

    :param config_name: Name of WG interface
    :type config_name: str
    :param db: Connector for database
    :type db: tinydb.TinyDB
    :param peers: TODO
    :return: Return string if stopped or None if OK.
    :rtype: string, None
    """

>>>>>>> 68b3f010
    # Get transfer
    try:
        data_usage = subprocess.run(f"wg show {config_name} transfer",
                                    check=True, shell=True, capture_output=True).stdout
    except subprocess.CalledProcessError:
        return "stopped"
    data_usage = data_usage.decode("UTF-8").split("\n")
    final = []
    for i in data_usage:
        final.append(i.split("\t"))
    data_usage = final
    for i in range(len(data_usage)):
        cur_i = g.cur.execute(
            "SELECT total_receive, total_sent, cumu_receive, cumu_sent, status FROM %s WHERE id='%s'"
            % (config_name, data_usage[i][0])).fetchall()
        if len(cur_i) > 0:
            total_sent = cur_i[0][1]
            total_receive = cur_i[0][0]
            cur_total_sent = round(int(data_usage[i][2]) / (1024 ** 3), 4)
            cur_total_receive = round(int(data_usage[i][1]) / (1024 ** 3), 4)
            if cur_i[0][4] == "running":
                if total_sent <= cur_total_sent and total_receive <= cur_total_receive:
                    total_sent = cur_total_sent
                    total_receive = cur_total_receive
                else:
                    cumulative_receive = cur_i[0][2] + total_receive
                    cumulative_sent = cur_i[0][3] + total_sent
                    g.cur.execute("UPDATE %s SET cumu_receive = %f, cumu_sent = %f, cumu_data = %f WHERE id = '%s'" %
                                  (config_name, round(cumulative_receive, 4), round(cumulative_sent, 4),
                                   round(cumulative_sent + cumulative_receive, 4), data_usage[i][0]))
                    total_sent = 0
                    total_receive = 0
                g.cur.execute("UPDATE %s SET total_receive = %f, total_sent = %f, total_data = %f WHERE id = '%s'" %
                              (config_name, round(total_receive, 4), round(total_sent, 4),
                               round(total_receive + total_sent, 4), data_usage[i][0]))
    return None


# Get endpoint from all peers of a configuration
<<<<<<< HEAD
def get_endpoint(config_name):
=======
def get_endpoint(config_name, db, peers):
    """Get endpoint address for peers.

    :param config_name:  Name of WG interface
    :type config_name: str
    :param db: Connector for database
    :type db: tinydb.TinyDB
    :param peers: TODO
    :return: Return string if stopped or None if OK.
    :rtype: string, None
    """

>>>>>>> 68b3f010
    # Get endpoint
    try:
        data_usage = subprocess.run(f"wg show {config_name} endpoints",
                                    check=True, shell=True, capture_output=True).stdout
    except subprocess.CalledProcessError:
        return "stopped"
    data_usage = data_usage.decode("UTF-8").split()
    count = 0
    for _ in range(int(len(data_usage) / 2)):
        g.cur.execute("UPDATE " + config_name + " SET endpoint = '%s' WHERE id = '%s'"
                      % (data_usage[count + 1], data_usage[count]))
        count += 2
    return None


# Get allowed ips from all peers of a configuration
<<<<<<< HEAD
def get_allowed_ip(conf_peer_data, config_name):
=======
def get_allowed_ip(db, peers, conf_peer_data):
    """Get allowed subnets or ips for peers.

    :param peers: TODO
    :param db: Connector for database
    :type db: tinydb.TinyDB
    :param conf_peer_data: Dictionary with configurations fot peers and interfaces
    :type conf_peer_data" dict
    """

>>>>>>> 68b3f010
    # Get allowed ip
    for i in conf_peer_data["Peers"]:
        g.cur.execute("UPDATE " + config_name + " SET allowed_ip = '%s' WHERE id = '%s'"
                      % (i.get('AllowedIPs', '(None)'), i["PublicKey"]))


# Look for new peers from WireGuard
def get_all_peers_data(config_name):
<<<<<<< HEAD
=======
    """Get all settings fot peer.

    :param config_name: Name of WG interface
    :type config_name: str
    """

    sem.acquire(timeout=1)
    db = TinyDB(os.path.join(DB_PATH, config_name + '.json'))
    peers = Query()
>>>>>>> 68b3f010
    conf_peer_data = read_conf_file(config_name)
    config = get_dashboard_conf()
    failed_index = []
    for i in range(len(conf_peer_data['Peers'])):
        if "PublicKey" in conf_peer_data['Peers'][i].keys():
            result = g.cur.execute(
                "SELECT * FROM %s WHERE id='%s'" % (config_name, conf_peer_data['Peers'][i]["PublicKey"])).fetchall()
            if len(result) == 0:
                new_data = {
                    "id": conf_peer_data['Peers'][i]['PublicKey'],
                    "private_key": "",
                    "DNS": config.get("Peers", "peer_global_DNS"),
                    "endpoint_allowed_ip": config.get("Peers", "peer_endpoint_allowed_ip"),
                    "name": "",
                    "total_receive": 0,
                    "total_sent": 0,
                    "total_data": 0,
                    "endpoint": "N/A",
                    "status": "stopped",
                    "latest_handshake": "N/A",
                    "allowed_ip": "N/A",
                    "cumu_receive": 0,
                    "cumu_sent": 0,
                    "cumu_data": 0,
                    "traffic": [],
                    "mtu": config.get("Peers", "peer_mtu"),
                    "keepalive": config.get("Peers", "peer_keep_alive"),
                    "remote_endpoint": config.get("Peers", "remote_endpoint"),
                    "preshared_key": ""
                }
                if "PresharedKey" in conf_peer_data['Peers'][i].keys():
                    new_data["preshared_key"] = conf_peer_data['Peers'][i]["PresharedKey"]
                sql = f"""
                INSERT INTO {config_name} 
                    VALUES (:id, :private_key, :DNS, :endpoint_allowed_ip, :name, :total_receive, :total_sent, 
                    :total_data, :endpoint, :status, :latest_handshake, :allowed_ip, :cumu_receive, :cumu_sent, 
                    :cumu_data, :mtu, :keepalive, :remote_endpoint, :preshared_key);
                """
                g.cur.execute(sql, new_data)
        else:
<<<<<<< HEAD
            print("Trying to parse a peer doesn't have public key...")
            failed_index.append(i)

    for i in failed_index:
        conf_peer_data['Peers'].pop(i)
=======
            # Update database since V2.2
            update_db = {}
            # Required peer settings
            if "DNS" not in search[0]:
                update_db['DNS'] = config.get("Peers", "peer_global_DNS")
            if "endpoint_allowed_ip" not in search[0]:
                update_db['endpoint_allowed_ip'] = config.get("Peers", "peer_endpoint_allowed_ip")
            # Not required peers settings (Only for QR code)
            if "private_key" not in search[0]:
                update_db['private_key'] = ''
            if "mtu" not in search[0]:
                update_db['mtu'] = config.get("Peers", "peer_mtu")
            if "keepalive" not in search[0]:
                update_db['keepalive'] = config.get("Peers", "peer_keep_alive")
            if "remote_endpoint" not in search[0]:
                update_db['remote_endpoint'] = config.get("Peers", "remote_endpoint")
            if "preshared_key" not in search[0]:
                if "PresharedKey" in i.keys():
                    update_db['preshared_key'] = i["PresharedKey"]
                else:
                    update_db['preshared_key'] = ""
            db.update(update_db, peers.id == i['PublicKey'])
>>>>>>> 68b3f010
    # Remove peers no longer exist in WireGuard configuration file
    db_key = list(map(lambda a: a[0], g.cur.execute("SELECT id FROM %s" % config_name)))
    wg_key = list(map(lambda a: a['PublicKey'], conf_peer_data['Peers']))
    for i in db_key:
        if i not in wg_key:
            g.cur.execute("DELETE FROM %s WHERE id = '%s'" % (config_name, i))
    tic = time.perf_counter()
    get_latest_handshake(config_name)
    get_transfer(config_name)
    get_endpoint(config_name)
    get_allowed_ip(conf_peer_data, config_name)
    toc = time.perf_counter()
    print(f"Finish fetching data in {toc - tic:0.4f} seconds")


# Search for peers
def get_peers(config_name, search, sort_t):
    """Get all peers.

    :param config_name: Name of WG interface
    :type config_name: str
    :param search: Search string
    :type search: str
    :param sort_t: TODO
    :type sort_t: str
    :return: TODO
    """
    tic = time.perf_counter()
    col = g.cur.execute("PRAGMA table_info(" + config_name + ")").fetchall()
    col = [a[1] for a in col]
    get_all_peers_data(config_name)
<<<<<<< HEAD
=======
    sem.acquire(timeout=1)
    db = TinyDB(os.path.join(DB_PATH, config_name + ".json"))
    peer = Query()
>>>>>>> 68b3f010
    if len(search) == 0:
        data = g.cur.execute("SELECT * FROM " + config_name).fetchall()
        result = [{col[i]: data[k][i] for i in range(len(col))} for k in range(len(data))]
    else:
        sql = "SELECT * FROM " + config_name + " WHERE name LIKE '%" + search + "%'"
        data = g.cur.execute(sql).fetchall()
        result = [{col[i]: data[k][i] for i in range(len(col))} for k in range(len(data))]
    if sort_t == "allowed_ip":
        result = sorted(result, key=lambda d: ipaddress.ip_network(
            "0.0.0.0/0" if d[sort_t].split(",")[0] == "(None)" else d[sort_t].split(",")[0]))
    else:
        result = sorted(result, key=lambda d: d[sort_t])
    toc = time.perf_counter()
    print(f"Finish fetching peers in {toc - tic:0.4f} seconds")
    return result


# Get configuration public key
def get_conf_pub_key(config_name):
    """Get public key for configuration.

    :param config_name: Name of WG interface
    :type config_name: str
    :return: Return public key or empty string
    :rtype: str
    """

    try:
        conf = configparser.ConfigParser(strict=False)
        conf.read(WG_CONF_PATH + "/" + config_name + ".conf")
        pri = conf.get("Interface", "PrivateKey")
        pub = subprocess.run(f"echo '{pri}' | wg pubkey", check=True, shell=True, capture_output=True).stdout
        conf.clear()
        return pub.decode().strip("\n")
    except configparser.NoSectionError:
        return ""


# Get configuration listen port
def get_conf_listen_port(config_name):
    """Get listen port number.

    :param config_name: Name of WG interface
    :type config_name: str
    :return: Return number of port or empty string
    :rtype: str
    """

    conf = configparser.ConfigParser(strict=False)
    conf.read(WG_CONF_PATH + "/" + config_name + ".conf")
    port = ""
    try:
        port = conf.get("Interface", "ListenPort")
    except (configparser.NoSectionError, configparser.NoOptionError):
        if get_conf_status(config_name) == "running":
            port = subprocess.run(f"wg show {config_name} listen-port",
                                  check=True, shell=True, capture_output=True).stdout
            port = port.decode("UTF-8")
    conf.clear()
    return port


# Get configuration total data
def get_conf_total_data(config_name):
<<<<<<< HEAD
    data = g.cur.execute("SELECT total_sent, total_receive, cumu_sent, cumu_receive FROM " + config_name)
=======
    """Get total transferred data via wireguard interface.

    :param config_name: Name of WG interface
    :type config_name: str
    :return: Dictionary with total_sent, total_receive, total io
    :rtype: dict
    """

    sem.acquire(timeout=1)
    db = TinyDB(os.path.join(DB_PATH, config_name + ".json"))
>>>>>>> 68b3f010
    upload_total = 0
    download_total = 0
    for i in data.fetchall():
        upload_total += i[0]
        download_total += i[1]
        upload_total += i[2]
        download_total += i[3]
    total = round(upload_total + download_total, 4)
    upload_total = round(upload_total, 4)
    download_total = round(download_total, 4)
    return [total, upload_total, download_total]


# Get configuration status
def get_conf_status(config_name):
    ifconfig = dict(ifcfg.interfaces().items())

    return "running" if config_name in ifconfig.keys() else "stopped"


# Get all configuration as a list
def get_conf_list():
    """Get all wireguard interfaces with status.

    :return: Return a list of dicts with interfaces and its statuses
    :rtype: list
    """

    conf = []
    for i in os.listdir(WG_CONF_PATH):
        if regex_match("^(.{1,}).(conf)$", i):
            i = i.replace('.conf', '')
            create_table = f"""
                CREATE TABLE IF NOT EXISTS {i} (
                    id VARCHAR NOT NULL, private_key VARCHAR NULL, DNS VARCHAR NULL, 
                    endpoint_allowed_ip VARCHAR NULL, name VARCHAR NULL, total_receive FLOAT NULL, 
                    total_sent FLOAT NULL, total_data FLOAT NULL, endpoint VARCHAR NULL, 
                    status VARCHAR NULL, latest_handshake VARCHAR NULL, allowed_ip VARCHAR NULL, 
                    cumu_receive FLOAT NULL, cumu_sent FLOAT NULL, cumu_data FLOAT NULL, mtu INT NULL, 
                    keepalive INT NULL, remote_endpoint VARCHAR NULL, preshared_key VARCHAR NULL, 
                    PRIMARY KEY (id)
                )
            """
            g.cur.execute(create_table)
            temp = {"conf": i, "status": get_conf_status(i), "public_key": get_conf_pub_key(i)}
            if temp['status'] == "running":
                temp['checked'] = 'checked'
            else:
                temp['checked'] = ""
            conf.append(temp)
    if len(conf) > 0:
        conf = sorted(conf, key=itemgetter('conf'))
    return conf


# Generate private key
def gen_private_key():
<<<<<<< HEAD
    subprocess.run('wg genkey > private_key.txt && wg pubkey < private_key.txt > public_key.txt', shell=True)
=======
    """Generate the private key.

    :return: Return dict with private, public and preshared keys
    :rtype: dict
    """

    subprocess.run('wg genkey > private_key.txt && wg pubkey < private_key.txt > public_key.txt',
                   check=True, shell=True)
    gen_psk = subprocess.run('wg genpsk', shell=True, check=True, capture_output=True).stdout
    preshare_key = gen_psk.decode("UTF-8").strip()
>>>>>>> 68b3f010
    with open('private_key.txt', encoding='utf-8') as file_object:
        private_key = file_object.readline().strip()
    with open('public_key.txt', encoding='utf-8') as file_object:
        public_key = file_object.readline().strip()
    data = {"private_key": private_key, "public_key": public_key}
    return data


# Generate public key
def gen_public_key(private_key):
    """Generate the public key.

    :param private_key: Pricate key
    :type private_key: str
    :return: Return dict with public key or error message
    :rtype: dict
    """

    with open('private_key.txt', 'w', encoding='utf-8') as file_object:
        file_object.write(private_key)
    try:
<<<<<<< HEAD
        subprocess.check_output("wg pubkey < private_key.txt > public_key.txt", shell=True)
=======
        subprocess.run("wg pubkey < private_key.txt > public_key.txt", check=True, shell=True)
>>>>>>> 68b3f010
        with open('public_key.txt', encoding='utf-8') as file_object:
            public_key = file_object.readline().strip()
        os.remove('private_key.txt')
        os.remove('public_key.txt')
        return {"status": 'success', "msg": "", "data": public_key}
    except subprocess.CalledProcessError:
        os.remove('private_key.txt')
        return {"status": 'failed', "msg": "Key is not the correct length or format", "data": ""}


# Check if private key and public key match
def f_check_key_match(private_key, public_key, config_name):
    """TODO

    :param private_key: Private key
    :type private_key: str
    :param public_key: Public key
    :type public_key: str
    :param config_name: Name of WG interface
    :type config_name: str
    :return: Return dictionary with status
    :rtype: dict
    """

    result = gen_public_key(private_key)
    if result['status'] == 'failed':
        return result
    else:
<<<<<<< HEAD
        sql = "SELECT * FROM " + config_name + " WHERE id = ?"
        match = g.cur.execute(sql, (result['data'],)).fetchall()
=======
        sem.acquire(timeout=1)
        db = TinyDB(os.path.join(DB_PATH, config_name + ".json"))
        peers = Query()
        match = db.search(peers.id == result['data'])
>>>>>>> 68b3f010
        if len(match) != 1 or result['data'] != public_key:
            return {'status': 'failed', 'msg': 'Please check your private key, it does not match with the public key.'}
        else:
            return {'status': 'success'}


# Check if there is repeated allowed IP
def check_repeat_allowed_ip(public_key, ip, config_name):
<<<<<<< HEAD
    peer = g.cur.execute("SELECT COUNT(*) FROM " + config_name + " WHERE id = ?", (public_key,)).fetchone()
    if peer[0] != 1:
=======
    """Check for the existence of an allowed ip.

    :param public_key: Public key
    :type public_key: str
    :param ip: allowed ip
    :type ip: str
    :param config_name: Name of WG interface
    :type config_name: str
    :return: Return dictionary with status
    :rtype: dict
    """

    sem.acquire(timeout=1)
    db = TinyDB(os.path.join(DB_PATH, config_name + ".json"))
    peers = Query()
    peer = db.search(peers.id == public_key)
    if len(peer) != 1:
>>>>>>> 68b3f010
        return {'status': 'failed', 'msg': 'Peer does not exist'}
    else:
        existed_ip = g.cur.execute("SELECT COUNT(*) FROM " +
                                   config_name + " WHERE id != ? AND allowed_ip LIKE '" + ip + "/%'", (public_key,)) \
            .fetchone()
        if existed_ip[0] != 0:
            return {'status': 'failed', 'msg': "Allowed IP already taken by another peer."}
        else:
            return {'status': 'success'}


def f_available_ips(config_name):
    config_interface = read_conf_file_interface(config_name)
    if "Address" in config_interface:
        existed = []
        conf_address = config_interface['Address']
        address = conf_address.split(',')
        for i in address:
            add, sub = i.split("/")
            existed.append(ipaddress.ip_address(add))
        peers = g.cur.execute("SELECT allowed_ip FROM " + config_name).fetchall()
        for i in peers:
            add = i[0].split(",")
            for k in add:
                a, s = k.split("/")
                existed.append(ipaddress.ip_address(a.strip()))
        available = list(ipaddress.ip_network(address[0], False).hosts())
        for i in existed:
            try:
                available.remove(i)
            except ValueError:
                pass
        available = [str(i) for i in available]
        return available
    else:
        return []


"""
Flask Functions
"""


@app.teardown_request
def close_DB(exception):
    if hasattr(g, 'db'):
        g.db.commit()
        g.db.close()


# Before request
@app.before_request
def auth_req():
<<<<<<< HEAD
    if getattr(g, 'db', None) is None:
        g.db = connect_db()
        g.cur = g.db.cursor()
=======
    """ TODO

    :return: TODO
    :rtype: str, None
    """

>>>>>>> 68b3f010
    conf = get_dashboard_conf()
    req = conf.get("Server", "auth_req")
    session['update'] = UPDATE
    session['dashboard_version'] = DASHBOARD_VERSION
    if req == "true":
        if '/static/' not in request.path and \
                request.endpoint != "signin" and \
                request.endpoint != "signout" and \
                request.endpoint != "auth" and \
                "username" not in session:
            print("User not signed in - Attempted access: " + str(request.endpoint))
            if request.endpoint != "index":
                session['message'] = "You need to sign in first!"
            else:
                session['message'] = ""
            conf.clear()
            return redirect(url_for("signin"))
    else:
        if request.endpoint in ['signin', 'signout', 'auth', 'settings', 'update_acct', 'update_pwd',
                                'update_app_ip_port', 'update_wg_conf_path']:
            conf.clear()
            return redirect(url_for("index"))
    conf.clear()
    return None


"""
Sign In / Sign Out
"""


# Sign In
@app.route('/signin', methods=['GET'])
def signin():
    """Sign in request.

    :return: TODO
    :rtype: TODO
    """

    message = ""
    if "message" in session:
        message = session['message']
        session.pop("message")
    return render_template('signin.html', message=message)


# Sign Out
@app.route('/signout', methods=['GET'])
def signout():
    """Sign out request.

    :return: TODO
    :rtype: TODO
    """

    if "username" in session:
        session.pop("username")
    message = "Sign out successfully!"
    return render_template('signin.html', message=message)


# Authentication
@app.route('/auth', methods=['POST'])
def auth():
    """Authentication request.

    :return: TODO
    :rtype: TODO
    """

    config = get_dashboard_conf()
    password = hashlib.sha256(request.form['password'].encode())
    if password.hexdigest() == config["Account"]["password"] \
            and request.form['username'] == config["Account"]["username"]:
        session['username'] = request.form['username']
        config.clear()
        return redirect(url_for("index"))

    session['message'] = "Username or Password is incorrect."
    config.clear()
    return redirect(url_for("signin"))


@app.route('/', methods=['GET'])
def index():
    """Index Page Related.

    :return: TODO
    :rtype: TODO
    """
    return render_template('index.html', conf=get_conf_list())


# Setting Page
@app.route('/settings', methods=['GET'])
def settings():
    """Setting Page Related.

    :return: TODO
    :rtype: TODO
    """
    message = ""
    status = ""
    config = get_dashboard_conf()
    if "message" in session and "message_status" in session:
        message = session['message']
        status = session['message_status']
        session.pop("message")
        session.pop("message_status")
    required_auth = config.get("Server", "auth_req")
    return render_template('settings.html', conf=get_conf_list(), message=message, status=status,
                           app_ip=config.get("Server", "app_ip"), app_port=config.get("Server", "app_port"),
                           required_auth=required_auth, wg_conf_path=config.get("Server", "wg_conf_path"),
                           peer_global_DNS=config.get("Peers", "peer_global_DNS"),
                           peer_endpoint_allowed_ip=config.get("Peers", "peer_endpoint_allowed_ip"),
                           peer_mtu=config.get("Peers", "peer_mtu"),
                           peer_keepalive=config.get("Peers", "peer_keep_alive"),
                           peer_remote_endpoint=config.get("Peers", "remote_endpoint"))


# Update account username
@app.route('/update_acct', methods=['POST'])
def update_acct():
    """Change account user name.

    :return: TODO
    :rtype: TODO
    """

    if len(request.form['username']) == 0:
        session['message'] = "Username cannot be empty."
        session['message_status'] = "danger"
        return redirect(url_for("settings"))
    config = get_dashboard_conf()
    config.set("Account", "username", request.form['username'])
    try:
        set_dashboard_conf(config)
        config.clear()
        session['message'] = "Username update successfully!"
        session['message_status'] = "success"
        session['username'] = request.form['username']
        return redirect(url_for("settings"))
    except Exception:
        session['message'] = "Username update failed."
        session['message_status'] = "danger"
        config.clear()
        return redirect(url_for("settings"))


# Update peer default settting
@app.route('/update_peer_default_config', methods=['POST'])
def update_peer_default_config():
    """Change default configurations for peers.

    :return: TODO
    :rtype: TODO
    """

    config = get_dashboard_conf()
    if len(request.form['peer_endpoint_allowed_ip']) == 0 or \
            len(request.form['peer_global_DNS']) == 0 or \
            len(request.form['peer_remote_endpoint']) == 0:
        session['message'] = "Please fill in all required boxes."
        session['message_status'] = "danger"
        config.clear()
        return redirect(url_for("settings"))
    # Check DNS Format
    dns_addresses = request.form['peer_global_DNS']
    if not check_DNS(dns_addresses):
        session['message'] = "Peer DNS Format Incorrect."
        session['message_status'] = "danger"
        config.clear()
        return redirect(url_for("settings"))
    dns_addresses = dns_addresses.replace(" ", "").split(',')
    dns_addresses = ",".join(dns_addresses)
    # Check Endpoint Allowed IPs
    ip = request.form['peer_endpoint_allowed_ip']
    if not check_Allowed_IPs(ip):
        session['message'] = "Peer Endpoint Allowed IPs Format Incorrect. " \
                             "Example: 192.168.1.1/32 or 192.168.1.1/32,192.168.1.2/32"
        session['message_status'] = "danger"
        config.clear()
        return redirect(url_for("settings"))
    # Check MTU Format
    if not len(request.form['peer_mtu']) > 0 or not request.form['peer_mtu'].isdigit():
        session['message'] = "MTU format is incorrect."
        session['message_status'] = "danger"
        config.clear()
        return redirect(url_for("settings"))
    # Check keepalive Format
    if not len(request.form['peer_keep_alive']) > 0 or not request.form['peer_keep_alive'].isdigit():
        session['message'] = "Persistent keepalive format is incorrect."
        session['message_status'] = "danger"
        config.clear()
        return redirect(url_for("settings"))
    # Check peer remote endpoint
    if not check_remote_endpoint(request.form['peer_remote_endpoint']):
        session['message'] = "Peer Remote Endpoint format is incorrect. It can only be a valid " \
                             "IP address or valid domain (without http:// or https://). "
        session['message_status'] = "danger"
        config.clear()
        return redirect(url_for("settings"))
    config.set("Peers", "remote_endpoint", request.form['peer_remote_endpoint'])
    config.set("Peers", "peer_keep_alive", request.form['peer_keep_alive'])
    config.set("Peers", "peer_mtu", request.form['peer_mtu'])
    config.set("Peers", "peer_endpoint_allowed_ip", ','.join(clean_IP_with_range(ip)))
    config.set("Peers", "peer_global_DNS", dns_addresses)
    try:
        set_dashboard_conf(config)
        session['message'] = "Peer Default Settings update successfully!"
        session['message_status'] = "success"
        config.clear()
        return redirect(url_for("settings"))
    except Exception:
        session['message'] = "Peer Default Settings update failed."
        session['message_status'] = "danger"
        config.clear()
        return redirect(url_for("settings"))


# Update dashboard password
@app.route('/update_pwd', methods=['POST'])
def update_pwd():
    """Change account password.

    :return: TODO
    :rtype: TODO
    """

    config = get_dashboard_conf()
    if hashlib.sha256(request.form['currentpass'].encode()).hexdigest() == config.get("Account", "password"):
        if hashlib.sha256(request.form['newpass'].encode()).hexdigest() == hashlib.sha256(
                request.form['repnewpass'].encode()).hexdigest():
            config.set("Account", "password", hashlib.sha256(request.form['repnewpass'].encode()).hexdigest())
            try:
                set_dashboard_conf(config)
                session['message'] = "Password update successfully!"
                session['message_status'] = "success"
                config.clear()
                return redirect(url_for("settings"))
            except Exception:
                session['message'] = "Password update failed"
                session['message_status'] = "danger"
                config.clear()
                return redirect(url_for("settings"))
        else:
            session['message'] = "Your New Password does not match."
            session['message_status'] = "danger"
            config.clear()
            return redirect(url_for("settings"))
    else:
        session['message'] = "Your Password does not match."
        session['message_status'] = "danger"
        config.clear()
        return redirect(url_for("settings"))


# Update dashboard IP and port
@app.route('/update_app_ip_port', methods=['POST'])
def update_app_ip_port():
    """Change port number of dashboard.
    """

    config = get_dashboard_conf()
    config.set("Server", "app_ip", request.form['app_ip'])
    config.set("Server", "app_port", request.form['app_port'])
    set_dashboard_conf(config)
    config.clear()
    os.system('bash wgd.sh restart')


# Update WireGuard configuration file path
@app.route('/update_wg_conf_path', methods=['POST'])
def update_wg_conf_path():
    """Change path to dashboard configuration.
    """

    config = get_dashboard_conf()
    config.set("Server", "wg_conf_path", request.form['wg_conf_path'])
    set_dashboard_conf(config)
    config.clear()
    session['message'] = "WireGuard Configuration Path Update Successfully!"
    session['message_status'] = "success"
    os.system('bash wgd.sh restart')


# Update configuration sorting
@app.route('/update_dashboard_sort', methods=['POST'])
def update_dashbaord_sort():
    """Configuration Page Related
    """

    config = get_dashboard_conf()
    data = request.get_json()
    sort_tag = ['name', 'status', 'allowed_ip']
    if data['sort'] in sort_tag:
        config.set("Server", "dashboard_sort", data['sort'])
    else:
        config.set("Server", "dashboard_sort", 'status')
    set_dashboard_conf(config)
    config.clear()
    return "true"


# Update configuration refresh interval
@app.route('/update_dashboard_refresh_interval', methods=['POST'])
def update_dashboard_refresh_interval():
    """Change the refresh time.

    :return: Return text with result
    :rtype: str
    """

    preset_interval = ["5000", "10000", "30000", "60000"]
    if request.form["interval"] in preset_interval:
        config = get_dashboard_conf()
        config.set("Server", "dashboard_refresh_interval", str(request.form['interval']))
        set_dashboard_conf(config)
        config.clear()
        return "true"
    else:
        return "false"


# Configuration Page
@app.route('/configuration/<config_name>', methods=['GET'])
def configuration(config_name):
    """Show wireguard interface view.

    :param config_name: Name of WG interface
    :type config_name: str
    :return: TODO
    :rtype: TODO
    """

    config = get_dashboard_conf()
    conf_data = {
        "name": config_name,
        "status": get_conf_status(config_name),
        "checked": ""
    }
    if conf_data['status'] == "stopped":
        conf_data['checked'] = "nope"
    else:
        conf_data['checked'] = "checked"
    config_list = get_conf_list()
    if config_name not in [conf['conf'] for conf in config_list]:
        return render_template('index.html', conf=get_conf_list())

    refresh_interval = int(config.get("Server", "dashboard_refresh_interval"))
    dns_address = config.get("Peers", "peer_global_DNS")
    allowed_ip = config.get("Peers", "peer_endpoint_allowed_ip")
    peer_mtu = config.get("Peers", "peer_MTU")
    peer_keep_alive = config.get("Peers", "peer_keep_alive")
    config.clear()
    return render_template('configuration.html', conf=get_conf_list(), conf_data=conf_data,
                           dashboard_refresh_interval=refresh_interval,
                           DNS=dns_address,
                           endpoint_allowed_ip=allowed_ip,
                           title=config_name,
                           mtu=peer_mtu,
                           keep_alive=peer_keep_alive)


# Get configuration details
@app.route('/get_config/<config_name>', methods=['GET'])
def get_conf(config_name):
    """Get configuration setting of wireguard interface.

    :param config_name: Name of WG interface
    :type config_name: str
    :return: TODO
    :rtype: TODO
    """

    config_interface = read_conf_file_interface(config_name)
    search = request.args.get('search')
    if len(search) == 0:
        search = ""
    search = urllib.parse.unquote(search)
    config = get_dashboard_conf()
    sort = config.get("Server", "dashboard_sort")
    peer_display_mode = config.get("Peers", "peer_display_mode")
    wg_ip = config.get("Peers", "remote_endpoint")
    if "Address" not in config_interface:
        conf_address = "N/A"
    else:
        conf_address = config_interface['Address']
    conf_data = {
        "peer_data": get_peers(config_name, search, sort),
        "name": config_name,
        "status": get_conf_status(config_name),
        "total_data_usage": get_conf_total_data(config_name),
        "public_key": get_conf_pub_key(config_name),
        "listen_port": get_conf_listen_port(config_name),
        "running_peer": get_conf_running_peer_number(config_name),
        "conf_address": conf_address,
        "wg_ip": wg_ip,
        "sort_tag": sort,
        "dashboard_refresh_interval": int(config.get("Server", "dashboard_refresh_interval")),
        "peer_display_mode": peer_display_mode
    }
    if conf_data['status'] == "stopped":
        conf_data['checked'] = "nope"
    else:
        conf_data['checked'] = "checked"
    config.clear()
    return jsonify(conf_data)



# Turn on / off a configuration
@app.route('/switch/<config_name>', methods=['GET'])
def switch(config_name):
    """On/off the wireguard interface.

    :param config_name: Name of WG interface
    :type config_name: str
    :return: TODO
    :rtype: TODO
    """

    if "username" not in session:
        print("User not logged in")
        return redirect(url_for("signin"))
    status = get_conf_status(config_name)
    if status == "running":
        try:
            subprocess.run("wg-quick down " + config_name,
                           check=True, shell=True, capture_output=True).stdout
        except subprocess.CalledProcessError:
            return redirect('/')
    elif status == "stopped":
        try:
            subprocess.run("wg-quick up " + config_name,
                           check=True, shell=True, capture_output=True).stdout
        except subprocess.CalledProcessError:
            return redirect('/')
    return redirect(request.referrer)


<<<<<<< HEAD
@app.route('/add_peer_bulk/<config_name>', methods=['POST'])
def add_peer_bulk(config_name):
    data = request.get_json()
    keys = data['keys']
    endpoint_allowed_ip = data['endpoint_allowed_ip']
    dns_addresses = data['DNS']
    enable_preshared_key = data["enable_preshared_key"]
    amount = data['amount']
    config_interface = read_conf_file_interface(config_name)
    if "Address" not in config_interface:
        return "Configuration must have an IP address."
    if not amount.isdigit() or int(amount) < 1:
        return "Amount must be integer larger than 0"
    amount = int(amount)
    if not check_DNS(dns_addresses):
        return "DNS formate is incorrect. Example: 1.1.1.1"
    if not check_Allowed_IPs(endpoint_allowed_ip):
        return "Endpoint Allowed IPs format is incorrect."
    if len(data['MTU']) == 0 or not data['MTU'].isdigit():
        return "MTU format is not correct."
    if len(data['keep_alive']) == 0 or not data['keep_alive'].isdigit():
        return "Persistent Keepalive format is not correct."
    ips = f_available_ips(config_name)
    if amount > len(ips):
        return f"Cannot create more than {len(ips)} peers."
    wg_command = ["wg", "set", config_name]
    sql_command = []
    for i in range(amount):
        keys[i]['name'] = f"{config_name}_{datetime.now().strftime('%m%d%Y%H%M%S')}_Peer_#_{(i + 1)}"
        wg_command.append("peer")
        wg_command.append(keys[i]['publicKey'])
        keys[i]['allowed_ips'] = ips.pop(0)
        if enable_preshared_key:
            keys[i]['psk_file'] = f"{keys[i]['name']}.txt"
            f = open(keys[i]['psk_file'], "w+")
            f.write(keys[i]['presharedKey'])
            f.close()
            wg_command.append("preshared-key")
            wg_command.append(keys[i]['psk_file'])
        else:
            keys[i]['psk_file'] = ""
        wg_command.append("allowed-ips")
        wg_command.append(keys[i]['allowed_ips'])
        update = ["UPDATE ", config_name, " SET name = '", keys[i]['name'],
                  "', private_key = '", keys[i]['privateKey'], "', DNS = '", dns_addresses,
                  "', endpoint_allowed_ip = '", endpoint_allowed_ip, "' WHERE id = '", keys[i]['publicKey'], "'"]
        sql_command.append(update)
    try:
        status = subprocess.check_output(" ".join(wg_command), shell=True, stderr=subprocess.STDOUT)
        status = subprocess.check_output("wg-quick save " + config_name, shell=True, stderr=subprocess.STDOUT)
        get_all_peers_data(config_name)
        if enable_preshared_key:
            for i in keys:
                os.remove(i['psk_file'])
        for i in range(len(sql_command)):
            sql_command[i] = "".join(sql_command[i])
        g.cur.executescript("; ".join(sql_command))
        return "true"
    except subprocess.CalledProcessError as exc:
        return exc.output.strip()


# Add peer
@app.route('/add_peer/<config_name>', methods=['POST'])
def add_peer(config_name):
=======
# Add peer
@app.route('/add_peer/<config_name>', methods=['POST'])
def add_peer(config_name):
    """Add new peer.

    :param config_name: Name of WG interface
    :type config_name: str
    :return: Return result of action or recommendations
    :rtype: str
    """

    sem.acquire(timeout=1)
    db = TinyDB(os.path.join(DB_PATH, config_name + ".json"))
    peers = Query()
>>>>>>> 68b3f010
    data = request.get_json()
    public_key = data['public_key']
    allowed_ips = data['allowed_ips']
    endpoint_allowed_ip = data['endpoint_allowed_ip']
    dns_addresses = data['DNS']
    enable_preshared_key = data["enable_preshared_key"]
    preshared_key = data['preshared_key']
    keys = get_conf_peer_key(config_name)
    if len(public_key) == 0 or len(dns_addresses) == 0 or len(allowed_ips) == 0 or len(endpoint_allowed_ip) == 0:
        return "Please fill in all required box."
    if not isinstance(keys, list):
        return config_name + " is not running."
    if public_key in keys:
        return "Public key already exist."
    check_dup_ip = g.cur.execute(
        "SELECT COUNT(*) FROM " + config_name + " WHERE allowed_ip LIKE '" + allowed_ips + "/%'", ) \
        .fetchone()
    if check_dup_ip[0] != 0:
        return "Allowed IP already taken by another peer."
    if not check_DNS(dns_addresses):
        return "DNS formate is incorrect. Example: 1.1.1.1"
    if not check_Allowed_IPs(endpoint_allowed_ip):
        return "Endpoint Allowed IPs format is incorrect."
    if len(data['MTU']) == 0 or not data['MTU'].isdigit():
<<<<<<< HEAD
        return "MTU format is not correct."
    if len(data['keep_alive']) == 0 or not data['keep_alive'].isdigit():
        return "Persistent Keepalive format is not correct."
    try:
        if enable_preshared_key:
            now = str(datetime.now().strftime("%m%d%Y%H%M%S"))
            f_name = now + "_tmp_psk.txt"
            print(f_name)
            f = open(f_name, "w+")
            f.write(preshared_key)
            f.close()
            status = subprocess.check_output(
                f"wg set {config_name} peer {public_key} allowed-ips {allowed_ips} preshared-key {f_name}",
                shell=True, stderr=subprocess.STDOUT)
            os.remove(f_name)
        elif not enable_preshared_key:
=======
        db.close()
        try:
            sem.release()
        except RuntimeError as e:
            print("RuntimeError: cannot release un-acquired lock")
        return "MTU format is not correct."
    if len(data['keep_alive']) == 0 or not data['keep_alive'].isdigit():
        db.close()
        try:
            sem.release()
        except RuntimeError as e:
            print("RuntimeError: cannot release un-acquired lock")
        return "Persistent Keepalive format is not correct."
    try:
        if enable_preshared_key == True:
            key = subprocess.check_output("wg genpsk > tmp_psk.txt", shell=True)
            status = subprocess.check_output(
                f"wg set {config_name} peer {public_key} allowed-ips {allowed_ips} preshared-key tmp_psk.txt",
                shell=True, stderr=subprocess.STDOUT)
            os.remove("tmp_psk.txt")
        elif enable_preshared_key == False:
>>>>>>> 68b3f010
            status = subprocess.check_output(f"wg set {config_name} peer {public_key} allowed-ips {allowed_ips}",
                                             shell=True, stderr=subprocess.STDOUT)
        status = subprocess.check_output("wg-quick save " + config_name, shell=True, stderr=subprocess.STDOUT)
        get_all_peers_data(config_name)
        sql = "UPDATE " + config_name + " SET name = ?, private_key = ?, DNS = ?, endpoint_allowed_ip = ? WHERE id = ?"
        g.cur.execute(sql, (data['name'], data['private_key'], data['DNS'], endpoint_allowed_ip, public_key))
        return "true"
    except subprocess.CalledProcessError as exc:
        return exc.output.strip()


# Remove peer
@app.route('/remove_peer/<config_name>', methods=['POST'])
def remove_peer(config_name):
    """Remove peer.

    :param config_name: Name of WG interface
    :type config_name: str
    :return: Return result of action or recommendations
    :rtype: str
    """

    if get_conf_status(config_name) == "stopped":
        return "Your need to turn on " + config_name + " first."
<<<<<<< HEAD
=======
    sem.acquire(timeout=1)
    db = TinyDB(os.path.join(DB_PATH, config_name + ".json"))
    peers = Query()
>>>>>>> 68b3f010
    data = request.get_json()
    delete_keys = data['peer_ids']
    keys = get_conf_peer_key(config_name)
    if not isinstance(keys, list):
        return config_name + " is not running."
<<<<<<< HEAD
    else:
        sql_command = []
        wg_command = ["wg", "set", config_name]
        for delete_key in delete_keys:
            if delete_key not in keys:
                return "This key does not exist"
            sql_command.append("DELETE FROM " + config_name + " WHERE id = '" + delete_key + "';")
            wg_command.append("peer")
            wg_command.append(delete_key)
            wg_command.append("remove")
        try:
            remove_wg = subprocess.check_output(" ".join(wg_command),
                                                shell=True, stderr=subprocess.STDOUT)
            save_wg = subprocess.check_output(f"wg-quick save {config_name}", shell=True, stderr=subprocess.STDOUT)
            g.cur.executescript(' '.join(sql_command))
            g.db.commit()
        except subprocess.CalledProcessError as exc:
            return exc.output.strip()
        return "true"
=======
    if delete_key not in keys:
        db.close()
        return "This key does not exist"

    try:
        subprocess.run(f"wg set {config_name} peer {delete_key} remove",
                       shell=True, check=True, stderr=subprocess.STDOUT)
        subprocess.run(f"wg-quick save {config_name}",
                       shell=True, check=True, stderr=subprocess.STDOUT)
        db.remove(peers.id == delete_key)
        db.close()
        try:
            sem.release()
        except RuntimeError as e:
            print("RuntimeError: cannot release un-acquired lock")
        return "true"
    except subprocess.CalledProcessError as exc:
        db.close()
        try:
            sem.release()
        except RuntimeError as e:
            print("RuntimeError: cannot release un-acquired lock")
        return exc.output.strip()
>>>>>>> 68b3f010


# Save peer settings
@app.route('/save_peer_setting/<config_name>', methods=['POST'])
def save_peer_setting(config_name):
    """Save peer configuration.

    :param config_name: Name of WG interface
    :type config_name: str
    :return: Return status of action and text with recommendations
    :rtype: TODO
    """

    data = request.get_json()
    id = data['id']
    name = data['name']
    private_key = data['private_key']
    dns_addresses = data['DNS']
    allowed_ip = data['allowed_ip']
    endpoint_allowed_ip = data['endpoint_allowed_ip']
    preshared_key = data['preshared_key']
<<<<<<< HEAD
    check_peer_exist = g.cur.execute("SELECT COUNT(*) FROM " + config_name + " WHERE id = ?", (id,)).fetchone()
    if check_peer_exist[0] == 1:
=======
    sem.acquire(timeout=1)
    db = TinyDB(os.path.join(DB_PATH, config_name + ".json"))
    peers = Query()
    if len(db.search(peers.id == id)) == 1:
>>>>>>> 68b3f010
        check_ip = check_repeat_allowed_ip(id, allowed_ip, config_name)
        if not check_IP_with_range(endpoint_allowed_ip):
            return jsonify({"status": "failed", "msg": "Endpoint Allowed IPs format is incorrect."})
        if not check_DNS(dns_addresses):
            return jsonify({"status": "failed", "msg": "DNS format is incorrect."})
        if len(data['MTU']) == 0 or not data['MTU'].isdigit():
            return jsonify({"status": "failed", "msg": "MTU format is not correct."})
        if len(data['keep_alive']) == 0 or not data['keep_alive'].isdigit():
            return jsonify({"status": "failed", "msg": "Persistent Keepalive format is not correct."})
        if private_key != "":
            check_key = f_check_key_match(private_key, id, config_name)
            if check_key['status'] == "failed":
                return jsonify(check_key)
        if check_ip['status'] == "failed":
            return jsonify(check_ip)
        try:
            tmp_psk = open("tmp_edit_psk.txt", "w+")
            tmp_psk.write(preshared_key)
            tmp_psk.close()
            change_psk = subprocess.run(f"wg set {config_name} peer {id} preshared-key tmp_edit_psk.txt",
                                        shell=True, check=True, stderr=subprocess.STDOUT)
            if change_psk.decode("UTF-8") != "":
                return jsonify({"status": "failed", "msg": change_psk.decode("UTF-8")})
            if allowed_ip == "":
                allowed_ip = '""'
            allowed_ip = allowed_ip.replace(" ", "")
            change_ip = subprocess.run(f"wg set {config_name} peer {id} allowed-ips {allowed_ip}",
                                       shell=True, check=True, stderr=subprocess.STDOUT)
            subprocess.run(f'wg-quick save {config_name}', shell=True, check=True, stderr=subprocess.STDOUT)
            if change_ip.decode("UTF-8") != "":
                return jsonify({"status": "failed", "msg": change_ip.decode("UTF-8")})
<<<<<<< HEAD
            sql = "UPDATE " + config_name + " SET name = ?, private_key = ?, DNS = ?, endpoint_allowed_ip = ?, mtu = ?, keepalive = ?, preshared_key = ? WHERE id = ?"
            g.cur.execute(sql, (name, private_key, dns_addresses, endpoint_allowed_ip, data["MTU"],
                                data["keep_alive"], preshared_key, id))
=======
            db.update(
                {
                    "name": name,
                    "private_key": private_key,
                    "DNS": dns_addresses,
                    "endpoint_allowed_ip": endpoint_allowed_ip,
                    "mtu": data['MTU'],
                    "keepalive": data['keep_alive'], "preshared_key": preshared_key
                }, peers.id == id)
            db.close()
            try:
                sem.release()
            except RuntimeError as e:
                print("RuntimeError: cannot release un-acquired lock")
>>>>>>> 68b3f010
            return jsonify({"status": "success", "msg": ""})
        except subprocess.CalledProcessError as exc:
            return jsonify({"status": "failed", "msg": str(exc.output.decode("UTF-8").strip())})
<<<<<<< HEAD
    else:
        return jsonify({"status": "failed", "msg": "This peer does not exist."})
=======

    db.close()
    try:
        sem.release()
    except RuntimeError as e:
        print("RuntimeError: cannot release un-acquired lock")
    return jsonify({"status": "failed", "msg": "This peer does not exist."})
>>>>>>> 68b3f010


# Get peer settings
@app.route('/get_peer_data/<config_name>', methods=['POST'])
def get_peer_name(config_name):
    """Get peer settings.

    :param config_name: Name of WG interface
    :type config_name: str
    :return: Return settings of peer
    :rtype: TODO
    """

    data = request.get_json()
<<<<<<< HEAD
    peer_id = data['id']
    result = g.cur.execute(
        "SELECT name, allowed_ip, DNS, private_key, endpoint_allowed_ip, mtu, keepalive, preshared_key FROM "
        + config_name + " WHERE id = ?", (peer_id,)).fetchall()
    data = {"name": result[0][0], "allowed_ip": result[0][1], "DNS": result[0][2],
            "private_key": result[0][3], "endpoint_allowed_ip": result[0][4],
            "mtu": result[0][5], "keep_alive": result[0][6], "preshared_key": result[0][7]}
=======
    id = data['id']
    sem.acquire(timeout=1)
    db = TinyDB(os.path.join(DB_PATH, config_name + ".json"))
    peers = Query()
    result = db.search(peers.id == id)
    db.close()
    data = {"name": result[0]['name'], "allowed_ip": result[0]['allowed_ip'], "DNS": result[0]['DNS'],
            "private_key": result[0]['private_key'], "endpoint_allowed_ip": result[0]['endpoint_allowed_ip'],
            "mtu": result[0]['mtu'], "keep_alive": result[0]['keepalive'], "preshared_key": result[0]["preshared_key"]}

    try:
        sem.release()
    except RuntimeError as e:
        print("RuntimeError: cannot release un-acquired lock")
>>>>>>> 68b3f010
    return jsonify(data)


# Return available IPs
@app.route('/available_ips/<config_name>', methods=['GET'])
def available_ips(config_name):
    return jsonify(f_available_ips(config_name))


# Generate a private key
@app.route('/generate_peer', methods=['GET'])
def generate_peer():
    """Generate the private key for peer.

    :return: Return dict with private, public and preshared keys
    :rtype: TODO
    """

    return jsonify(gen_private_key())


# Generate a public key from a private key
@app.route('/generate_public_key', methods=['POST'])
def generate_public_key():
    """Generate the public key.

    :return: Return dict with public key or error message
    :rtype: TODO
    """

    data = request.get_json()
    private_key = data['private_key']
    return jsonify(gen_public_key(private_key))


# Check if both key match
@app.route('/check_key_match/<config_name>', methods=['POST'])
def check_key_match(config_name):
    """TODO

    :param config_name: Name of WG interface
    :type config_name: str
    :return: Return dictionary with status
    :rtype: TODO
    """

    data = request.get_json()
    private_key = data['private_key']
    public_key = data['public_key']
    return jsonify(f_check_key_match(private_key, public_key, config_name))


@app.route("/qrcode/<config_name>", methods=['GET'])
def generate_qrcode(config_name):
<<<<<<< HEAD
    peer_id = request.args.get('id')
    get_peer = g.cur.execute(
        "SELECT private_key, allowed_ip, DNS, mtu, endpoint_allowed_ip, keepalive, preshared_key FROM "
        + config_name + " WHERE id = ?", (peer_id,)).fetchall()
=======
    """generate the QR with peer configuration.

    :param config_name: Name of WG interface
    :type config_name: str
    :return: TODO
    :rtype: TODO
    """

    id = request.args.get('id')
    sem.acquire(timeout=1)
    db = TinyDB(os.path.join(DB_PATH, config_name + ".json"))
    peers = Query()
    get_peer = db.search(peers.id == id)
>>>>>>> 68b3f010
    config = get_dashboard_conf()
    if len(get_peer) == 1:
        peer = get_peer[0]
        if peer[0] != "":
            public_key = get_conf_pub_key(config_name)
            listen_port = get_conf_listen_port(config_name)
            endpoint = config.get("Peers", "remote_endpoint") + ":" + listen_port
<<<<<<< HEAD
            private_key = peer[0]
            allowed_ip = peer[1]
            dns_addresses = peer[2]
            mtu_value = peer[3]
            endpoint_allowed_ip = peer[4]
            keepalive = peer[5]
            preshared_key = peer[6]

            result = "[Interface]\nPrivateKey = " + private_key + "\nAddress = " + allowed_ip + "\nMTU = " \
                     + str(mtu_value) + "\nDNS = " + dns_addresses + "\n\n[Peer]\nPublicKey = " + public_key \
                     + "\nAllowedIPs = " + endpoint_allowed_ip + "\nPersistentKeepalive = " \
                     + str(keepalive) + "\nEndpoint = " + endpoint
            if preshared_key != "":
                result += "\nPresharedKey = " + preshared_key
            return render_template("qrcode.html", i=result)
    else:
        return redirect("/configuration/" + config_name)
=======
            private_key = peer['private_key']
            allowed_ip = peer['allowed_ip']
            dns_addresses = peer['DNS']
            mtu_value = peer['mtu']
            endpoint_allowed_ip = peer['endpoint_allowed_ip']
            keepalive = peer['keepalive']
            preshared_key = peer["preshared_key"]
            conf = {
                "public_key": public_key,
                "listen_port": listen_port,
                "endpoint": endpoint,
                "private_key": private_key,
                "allowed_ip": allowed_ip,
                "DNS": dns_addresses,
                "mtu": mtu_value,
                "endpoint_allowed_ip": endpoint_allowed_ip,
                "keepalive": keepalive,
                "preshared_key": preshared_key
            }
            db.close()
            try:
                sem.release()
            except RuntimeError as e:
                print("RuntimeError: cannot release un-acquired lock")

            result = "[Interface]\nPrivateKey = " + conf['private_key'] + "\nAddress = " + conf[
                'allowed_ip'] + "\nMTU = " + conf['mtu'] + "\nDNS = " + conf['DNS'] \
                     + "\n\n[Peer]\nPublicKey = " + conf['public_key'] + "\nAllowedIPs = " + conf[
                         'endpoint_allowed_ip'] + "\nPersistentKeepalive = " + conf['keepalive'] + "\nEndpoint = " + \
                     conf['endpoint']
            if preshared_key != "":
                result += "\nPresharedKey = " + preshared_key

            return render_template("qrcode.html", i=result)

    db.close()
    try:
        sem.release()
    except RuntimeError as e:
        print("RuntimeError: cannot release un-acquired lock")
    return redirect("/configuration/" + config_name)
>>>>>>> 68b3f010


# Download all configuration file
@app.route('/download_all/<config_name>', methods=['GET'])
def download_all(config_name):
    get_peer = g.cur.execute(
        "SELECT private_key, allowed_ip, DNS, mtu, endpoint_allowed_ip, keepalive, preshared_key, name FROM "
        + config_name + " WHERE private_key != ''").fetchall()
    config = get_dashboard_conf()
    data = []
    public_key = get_conf_pub_key(config_name)
    listen_port = get_conf_listen_port(config_name)
    endpoint = config.get("Peers", "remote_endpoint") + ":" + listen_port
    for peer in get_peer:
        private_key = peer[0]
        allowed_ip = peer[1]
        dns_addresses = peer[2]
        mtu_value = peer[3]
        endpoint_allowed_ip = peer[4]
        keepalive = peer[5]
        preshared_key = peer[6]
        filename = peer[7]
        if len(filename) == 0:
            filename = "Untitled_Peer"
        else:
            filename = peer[7]
            # Clean filename
            illegal_filename = [".", ",", "/", "?", "<", ">", "\\", ":", "*", '|' '\"', "com1", "com2", "com3",
                                "com4", "com5", "com6", "com7", "com8", "com9", "lpt1", "lpt2", "lpt3", "lpt4",
                                "lpt5", "lpt6", "lpt7", "lpt8", "lpt9", "con", "nul", "prn"]
            for i in illegal_filename:
                filename = filename.replace(i, "")
            if len(filename) == 0:
                filename = "Untitled_Peer"
            filename = "".join(filename.split(' '))
        filename = filename + "_" + config_name
        psk = ""
        if preshared_key != "":
            psk = "\nPresharedKey = " + preshared_key

        return_data = "[Interface]\nPrivateKey = " + private_key + "\nAddress = " + allowed_ip + "\nDNS = " + \
                      dns_addresses + "\nMTU = " + str(mtu_value) + "\n\n[Peer]\nPublicKey = " + \
                      public_key + "\nAllowedIPs = " + endpoint_allowed_ip + "\nEndpoint = " + \
                      endpoint + "\nPersistentKeepalive = " + str(keepalive) + psk
        data.append({"filename": f"{filename}.conf", "content": return_data})
    return jsonify({"status": True, "peers": data, "filename": f"{config_name}.zip"})


# Download configuration file
@app.route('/download/<config_name>', methods=['GET'])
def download(config_name):
<<<<<<< HEAD
    peer_id = request.args.get('id')
    get_peer = g.cur.execute(
        "SELECT private_key, allowed_ip, DNS, mtu, endpoint_allowed_ip, keepalive, preshared_key, name FROM "
        + config_name + " WHERE id = ?", (peer_id,)).fetchall()
=======
    """Download client configuration file.

    :param config_name: Name of WG interface
    :type config_name: str
    :return: TODO
    :rtype: TODO
    """

    print(request.headers.get('User-Agent'))
    id = request.args.get('id')
    sem.acquire(timeout=1)
    db = TinyDB(os.path.join(DB_PATH, config_name + ".json"))
    peers = Query()
    get_peer = db.search(peers.id == id)
>>>>>>> 68b3f010
    config = get_dashboard_conf()
    if len(get_peer) == 1:
        peer = get_peer[0]
        if peer[0] != "":
            public_key = get_conf_pub_key(config_name)
            listen_port = get_conf_listen_port(config_name)
            endpoint = config.get("Peers", "remote_endpoint") + ":" + listen_port
            private_key = peer[0]
            allowed_ip = peer[1]
            dns_addresses = peer[2]
            mtu_value = peer[3]
            endpoint_allowed_ip = peer[4]
            keepalive = peer[5]
            preshared_key = peer[6]
            filename = peer[7]
            if len(filename) == 0:
                filename = "Untitled_Peer"
            else:
                filename = peer[7]
                # Clean filename
                illegal_filename = [".", ",", "/", "?", "<", ">", "\\", ":", "*", '|' '\"', "com1", "com2", "com3",
                                    "com4", "com5", "com6", "com7", "com8", "com9", "lpt1", "lpt2", "lpt3", "lpt4",
                                    "lpt5", "lpt6", "lpt7", "lpt8", "lpt9", "con", "nul", "prn"]
                for i in illegal_filename:
                    filename = filename.replace(i, "")
                if len(filename) == 0:
                    filename = "Untitled_Peer"
                filename = "".join(filename.split(' '))
            filename = filename + "_" + config_name
            psk = ""
            if preshared_key != "":
                psk = "\nPresharedKey = " + preshared_key
<<<<<<< HEAD

            return_data = "[Interface]\nPrivateKey = " + private_key + "\nAddress = " + allowed_ip + "\nDNS = " + \
                          dns_addresses + "\nMTU = " + str(mtu_value) + "\n\n[Peer]\nPublicKey = " + \
                          public_key + "\nAllowedIPs = " + endpoint_allowed_ip + "\nEndpoint = " + \
                          endpoint + "\nPersistentKeepalive = " + str(keepalive) + psk

            return jsonify({"status": True, "filename": f"{filename}.conf", "content": return_data})
    return jsonify({"status": False, "filename": "", "content": ""})
=======
            db.close()
            try:
                sem.release()
            except RuntimeError as e:
                print("RuntimeError: cannot release un-acquired lock")
            result = "[Interface]\nPrivateKey = " + private_key + "\nAddress = " + allowed_ip + "\nDNS = " + \
                     dns_addresses + "\nMTU = " + mtu_value + "\n\n[Peer]\nPublicKey = " + \
                     public_key + "\nAllowedIPs = " + endpoint_allowed_ip + "\nEndpoint = " + \
                     endpoint + "\nPersistentKeepalive = " + keepalive + psk
            return app.response_class((yield result), mimetype='text/conf',
                                      headers={"Content-Disposition": "attachment;filename=" + filename + ".conf"})
    db.close()
    return redirect("/configuration/" + config_name)
>>>>>>> 68b3f010


# Switch peer display mode
@app.route('/switch_display_mode/<mode>', methods=['GET'])
def switch_display_mode(mode):
    """Change display view style.

    :param mode: Mode name
    :type mode: str
    :return: Return text with result
    :rtype: str
    """

    if mode in ['list', 'grid']:
        config = get_dashboard_conf()
        config.set("Peers", "peer_display_mode", mode)
        set_dashboard_conf(config)
        config.clear()
        return "true"
    return "false"


"""
Dashboard Tools Related
"""


# Get all IP for ping
@app.route('/get_ping_ip', methods=['POST'])
def get_ping_ip():
    """Get ips for network testing.

    :return: TODO
    :rtype: TODO
    """

    config = request.form['config']
<<<<<<< HEAD
    peers = g.cur.execute("SELECT id, name, allowed_ip, endpoint FROM " + config).fetchall()
=======
    sem.acquire(timeout=1)
    db = TinyDB(os.path.join(DB_PATH, config + ".json"))
>>>>>>> 68b3f010
    html = ""
    for i in peers:
        html += '<optgroup label="' + i[1] + ' - ' + i[0] + '">'
        allowed_ip = str(i[2]).split(",")
        for k in allowed_ip:
            k = k.split("/")
            if len(k) == 2:
                html += "<option value=" + k[0] + ">" + k[0] + "</option>"
        endpoint = str(i[3]).split(":")
        if len(endpoint) == 2:
            html += "<option value=" + endpoint[0] + ">" + endpoint[0] + "</option>"
        html += "</optgroup>"
    return html


# Ping IP
@app.route('/ping_ip', methods=['POST'])
def ping_ip():
    """Execute ping command.

    :return: Return text with result
    :rtype: str
    """

    try:
        result = ping('' + request.form['ip'] + '', count=int(request.form['count']), privileged=True, source=None)
        returnjson = {
            "address": result.address,
            "is_alive": result.is_alive,
            "min_rtt": result.min_rtt,
            "avg_rtt": result.avg_rtt,
            "max_rtt": result.max_rtt,
            "package_sent": result.packets_sent,
            "package_received": result.packets_received,
            "package_loss": result.packet_loss
        }
        if returnjson['package_loss'] == 1.0:
            returnjson['package_loss'] = returnjson['package_sent']
        return jsonify(returnjson)
    except Exception:
        return "Error"


# Traceroute IP
@app.route('/traceroute_ip', methods=['POST'])
def traceroute_ip():
    """Execute ping traceroute command.

    :return: Return text with result
    :rtype: str
    """

    try:
        result = traceroute('' + request.form['ip'] + '', first_hop=1, max_hops=30, count=1, fast=True)
        returnjson = []
        last_distance = 0
        for hop in result:
            if last_distance + 1 != hop.distance:
                returnjson.append({"hop": "*", "ip": "*", "avg_rtt": "", "min_rtt": "", "max_rtt": ""})
            returnjson.append({"hop": hop.distance, "ip": hop.address, "avg_rtt": hop.avg_rtt, "min_rtt": hop.min_rtt,
                               "max_rtt": hop.max_rtt})
            last_distance = hop.distance
        return jsonify(returnjson)
    except Exception:
        return "Error"


"""
Dashboard Initialization
"""


def init_dashboard():
    """Create dashboard default configuration.
    """

    # Set Default INI File
    if not os.path.isfile(DASHBOARD_CONF):
        open(DASHBOARD_CONF, "w+").close()
    config = get_dashboard_conf()
    # Defualt dashboard account setting
    if "Account" not in config:
        config['Account'] = {}
    if "username" not in config['Account']:
        config['Account']['username'] = 'admin'
    if "password" not in config['Account']:
        config['Account']['password'] = '8c6976e5b5410415bde908bd4dee15dfb167a9c873fc4bb8a81f6f2ab448a918'
    # Defualt dashboard server setting
    if "Server" not in config:
        config['Server'] = {}
    if 'wg_conf_path' not in config['Server']:
        config['Server']['wg_conf_path'] = '/etc/wireguard'
    # TODO: IPv6 for the app IP might need to configure with Gunicorn...
    if 'app_ip' not in config['Server']:
        config['Server']['app_ip'] = '0.0.0.0'
    if 'app_port' not in config['Server']:
        config['Server']['app_port'] = '10086'
    if 'auth_req' not in config['Server']:
        config['Server']['auth_req'] = 'true'
    if 'version' not in config['Server'] or config['Server']['version'] != DASHBOARD_VERSION:
        config['Server']['version'] = DASHBOARD_VERSION
    if 'dashboard_refresh_interval' not in config['Server']:
        config['Server']['dashboard_refresh_interval'] = '60000'
    if 'dashboard_sort' not in config['Server']:
        config['Server']['dashboard_sort'] = 'status'
    # Default dashboard peers setting
    if "Peers" not in config:
        config['Peers'] = {}
    if 'peer_global_DNS' not in config['Peers']:
        config['Peers']['peer_global_DNS'] = '1.1.1.1'
    if 'peer_endpoint_allowed_ip' not in config['Peers']:
        config['Peers']['peer_endpoint_allowed_ip'] = '0.0.0.0/0'
    if 'peer_display_mode' not in config['Peers']:
        config['Peers']['peer_display_mode'] = 'grid'
    if 'remote_endpoint' not in config['Peers']:
        config['Peers']['remote_endpoint'] = ifcfg.default_interface()['inet']
    if 'peer_MTU' not in config['Peers']:
        config['Peers']['peer_MTU'] = "1420"
    if 'peer_keep_alive' not in config['Peers']:
        config['Peers']['peer_keep_alive'] = "21"
    set_dashboard_conf(config)
    config.clear()


def check_update():
    """Dashboard check update

    :return: Retunt text with result
    :rtype: str
    """
    config = get_dashboard_conf()
    data = urllib.request.urlopen("https://api.github.com/repos/donaldzou/WGDashboard/releases").read()
    output = json.loads(data)
    release = []
    for i in output:
        if not i["prerelease"]:
            release.append(i)
    if config.get("Server", "version") == release[0]["tag_name"]:
        result = "false"
    else:
        result = "true"

    return result


if __name__ == "__main__":
    init_dashboard()
    UPDATE = check_update()
    configuration_settings = get_dashboard_conf()
    app_ip = configuration_settings.get("Server", "app_ip")
    app_port = int(configuration_settings.get("Server", "app_port"))
    WG_CONF_PATH = configuration_settings.get("Server", "wg_conf_path")
    configuration_settings.clear()
    app.run(host=app_ip, debug=False, port=app_port)<|MERGE_RESOLUTION|>--- conflicted
+++ resolved
@@ -203,24 +203,8 @@
     return conf_peer_data
 
 
-<<<<<<< HEAD
 # Get the latest handshake from all peers of a configuration
 def get_latest_handshake(config_name):
-=======
-# Get latest handshake from all peers of a configuration
-def get_latest_handshake(config_name, db, peers):
-    """Update latest handshake of peers.
-
-    :param config_name: Name of WG interface
-    :type config_name: str
-    :param db: Connector for database
-    :type db: tinydb.TinyDB
-    :param peers: TODO
-    :return: Return string if stopped or None if OK.
-    :rtype: string, None
-    """
-
->>>>>>> 68b3f010
     # Get latest handshakes
     try:
         data_usage = subprocess.run(f"wg show {config_name} latest-handshakes",
@@ -248,22 +232,7 @@
 
 
 # Get transfer from all peers of a configuration
-<<<<<<< HEAD
 def get_transfer(config_name):
-=======
-def get_transfer(config_name, db, peers):
-    """Update transfer data values of peers.
-
-    :param config_name: Name of WG interface
-    :type config_name: str
-    :param db: Connector for database
-    :type db: tinydb.TinyDB
-    :param peers: TODO
-    :return: Return string if stopped or None if OK.
-    :rtype: string, None
-    """
-
->>>>>>> 68b3f010
     # Get transfer
     try:
         data_usage = subprocess.run(f"wg show {config_name} transfer",
@@ -303,22 +272,7 @@
 
 
 # Get endpoint from all peers of a configuration
-<<<<<<< HEAD
 def get_endpoint(config_name):
-=======
-def get_endpoint(config_name, db, peers):
-    """Get endpoint address for peers.
-
-    :param config_name:  Name of WG interface
-    :type config_name: str
-    :param db: Connector for database
-    :type db: tinydb.TinyDB
-    :param peers: TODO
-    :return: Return string if stopped or None if OK.
-    :rtype: string, None
-    """
-
->>>>>>> 68b3f010
     # Get endpoint
     try:
         data_usage = subprocess.run(f"wg show {config_name} endpoints",
@@ -335,20 +289,7 @@
 
 
 # Get allowed ips from all peers of a configuration
-<<<<<<< HEAD
 def get_allowed_ip(conf_peer_data, config_name):
-=======
-def get_allowed_ip(db, peers, conf_peer_data):
-    """Get allowed subnets or ips for peers.
-
-    :param peers: TODO
-    :param db: Connector for database
-    :type db: tinydb.TinyDB
-    :param conf_peer_data: Dictionary with configurations fot peers and interfaces
-    :type conf_peer_data" dict
-    """
-
->>>>>>> 68b3f010
     # Get allowed ip
     for i in conf_peer_data["Peers"]:
         g.cur.execute("UPDATE " + config_name + " SET allowed_ip = '%s' WHERE id = '%s'"
@@ -357,18 +298,6 @@
 
 # Look for new peers from WireGuard
 def get_all_peers_data(config_name):
-<<<<<<< HEAD
-=======
-    """Get all settings fot peer.
-
-    :param config_name: Name of WG interface
-    :type config_name: str
-    """
-
-    sem.acquire(timeout=1)
-    db = TinyDB(os.path.join(DB_PATH, config_name + '.json'))
-    peers = Query()
->>>>>>> 68b3f010
     conf_peer_data = read_conf_file(config_name)
     config = get_dashboard_conf()
     failed_index = []
@@ -409,36 +338,11 @@
                 """
                 g.cur.execute(sql, new_data)
         else:
-<<<<<<< HEAD
             print("Trying to parse a peer doesn't have public key...")
             failed_index.append(i)
 
     for i in failed_index:
         conf_peer_data['Peers'].pop(i)
-=======
-            # Update database since V2.2
-            update_db = {}
-            # Required peer settings
-            if "DNS" not in search[0]:
-                update_db['DNS'] = config.get("Peers", "peer_global_DNS")
-            if "endpoint_allowed_ip" not in search[0]:
-                update_db['endpoint_allowed_ip'] = config.get("Peers", "peer_endpoint_allowed_ip")
-            # Not required peers settings (Only for QR code)
-            if "private_key" not in search[0]:
-                update_db['private_key'] = ''
-            if "mtu" not in search[0]:
-                update_db['mtu'] = config.get("Peers", "peer_mtu")
-            if "keepalive" not in search[0]:
-                update_db['keepalive'] = config.get("Peers", "peer_keep_alive")
-            if "remote_endpoint" not in search[0]:
-                update_db['remote_endpoint'] = config.get("Peers", "remote_endpoint")
-            if "preshared_key" not in search[0]:
-                if "PresharedKey" in i.keys():
-                    update_db['preshared_key'] = i["PresharedKey"]
-                else:
-                    update_db['preshared_key'] = ""
-            db.update(update_db, peers.id == i['PublicKey'])
->>>>>>> 68b3f010
     # Remove peers no longer exist in WireGuard configuration file
     db_key = list(map(lambda a: a[0], g.cur.execute("SELECT id FROM %s" % config_name)))
     wg_key = list(map(lambda a: a['PublicKey'], conf_peer_data['Peers']))
@@ -470,12 +374,6 @@
     col = g.cur.execute("PRAGMA table_info(" + config_name + ")").fetchall()
     col = [a[1] for a in col]
     get_all_peers_data(config_name)
-<<<<<<< HEAD
-=======
-    sem.acquire(timeout=1)
-    db = TinyDB(os.path.join(DB_PATH, config_name + ".json"))
-    peer = Query()
->>>>>>> 68b3f010
     if len(search) == 0:
         data = g.cur.execute("SELECT * FROM " + config_name).fetchall()
         result = [{col[i]: data[k][i] for i in range(len(col))} for k in range(len(data))]
@@ -540,20 +438,7 @@
 
 # Get configuration total data
 def get_conf_total_data(config_name):
-<<<<<<< HEAD
     data = g.cur.execute("SELECT total_sent, total_receive, cumu_sent, cumu_receive FROM " + config_name)
-=======
-    """Get total transferred data via wireguard interface.
-
-    :param config_name: Name of WG interface
-    :type config_name: str
-    :return: Dictionary with total_sent, total_receive, total io
-    :rtype: dict
-    """
-
-    sem.acquire(timeout=1)
-    db = TinyDB(os.path.join(DB_PATH, config_name + ".json"))
->>>>>>> 68b3f010
     upload_total = 0
     download_total = 0
     for i in data.fetchall():
@@ -611,20 +496,7 @@
 
 # Generate private key
 def gen_private_key():
-<<<<<<< HEAD
     subprocess.run('wg genkey > private_key.txt && wg pubkey < private_key.txt > public_key.txt', shell=True)
-=======
-    """Generate the private key.
-
-    :return: Return dict with private, public and preshared keys
-    :rtype: dict
-    """
-
-    subprocess.run('wg genkey > private_key.txt && wg pubkey < private_key.txt > public_key.txt',
-                   check=True, shell=True)
-    gen_psk = subprocess.run('wg genpsk', shell=True, check=True, capture_output=True).stdout
-    preshare_key = gen_psk.decode("UTF-8").strip()
->>>>>>> 68b3f010
     with open('private_key.txt', encoding='utf-8') as file_object:
         private_key = file_object.readline().strip()
     with open('public_key.txt', encoding='utf-8') as file_object:
@@ -646,11 +518,7 @@
     with open('private_key.txt', 'w', encoding='utf-8') as file_object:
         file_object.write(private_key)
     try:
-<<<<<<< HEAD
         subprocess.check_output("wg pubkey < private_key.txt > public_key.txt", shell=True)
-=======
-        subprocess.run("wg pubkey < private_key.txt > public_key.txt", check=True, shell=True)
->>>>>>> 68b3f010
         with open('public_key.txt', encoding='utf-8') as file_object:
             public_key = file_object.readline().strip()
         os.remove('private_key.txt')
@@ -679,15 +547,8 @@
     if result['status'] == 'failed':
         return result
     else:
-<<<<<<< HEAD
         sql = "SELECT * FROM " + config_name + " WHERE id = ?"
         match = g.cur.execute(sql, (result['data'],)).fetchall()
-=======
-        sem.acquire(timeout=1)
-        db = TinyDB(os.path.join(DB_PATH, config_name + ".json"))
-        peers = Query()
-        match = db.search(peers.id == result['data'])
->>>>>>> 68b3f010
         if len(match) != 1 or result['data'] != public_key:
             return {'status': 'failed', 'msg': 'Please check your private key, it does not match with the public key.'}
         else:
@@ -696,28 +557,8 @@
 
 # Check if there is repeated allowed IP
 def check_repeat_allowed_ip(public_key, ip, config_name):
-<<<<<<< HEAD
     peer = g.cur.execute("SELECT COUNT(*) FROM " + config_name + " WHERE id = ?", (public_key,)).fetchone()
     if peer[0] != 1:
-=======
-    """Check for the existence of an allowed ip.
-
-    :param public_key: Public key
-    :type public_key: str
-    :param ip: allowed ip
-    :type ip: str
-    :param config_name: Name of WG interface
-    :type config_name: str
-    :return: Return dictionary with status
-    :rtype: dict
-    """
-
-    sem.acquire(timeout=1)
-    db = TinyDB(os.path.join(DB_PATH, config_name + ".json"))
-    peers = Query()
-    peer = db.search(peers.id == public_key)
-    if len(peer) != 1:
->>>>>>> 68b3f010
         return {'status': 'failed', 'msg': 'Peer does not exist'}
     else:
         existed_ip = g.cur.execute("SELECT COUNT(*) FROM " +
@@ -771,18 +612,9 @@
 # Before request
 @app.before_request
 def auth_req():
-<<<<<<< HEAD
     if getattr(g, 'db', None) is None:
         g.db = connect_db()
         g.cur = g.db.cursor()
-=======
-    """ TODO
-
-    :return: TODO
-    :rtype: str, None
-    """
-
->>>>>>> 68b3f010
     conf = get_dashboard_conf()
     req = conf.get("Server", "auth_req")
     session['update'] = UPDATE
@@ -1225,7 +1057,6 @@
     return redirect(request.referrer)
 
 
-<<<<<<< HEAD
 @app.route('/add_peer_bulk/<config_name>', methods=['POST'])
 def add_peer_bulk(config_name):
     data = request.get_json()
@@ -1291,22 +1122,6 @@
 # Add peer
 @app.route('/add_peer/<config_name>', methods=['POST'])
 def add_peer(config_name):
-=======
-# Add peer
-@app.route('/add_peer/<config_name>', methods=['POST'])
-def add_peer(config_name):
-    """Add new peer.
-
-    :param config_name: Name of WG interface
-    :type config_name: str
-    :return: Return result of action or recommendations
-    :rtype: str
-    """
-
-    sem.acquire(timeout=1)
-    db = TinyDB(os.path.join(DB_PATH, config_name + ".json"))
-    peers = Query()
->>>>>>> 68b3f010
     data = request.get_json()
     public_key = data['public_key']
     allowed_ips = data['allowed_ips']
@@ -1331,7 +1146,6 @@
     if not check_Allowed_IPs(endpoint_allowed_ip):
         return "Endpoint Allowed IPs format is incorrect."
     if len(data['MTU']) == 0 or not data['MTU'].isdigit():
-<<<<<<< HEAD
         return "MTU format is not correct."
     if len(data['keep_alive']) == 0 or not data['keep_alive'].isdigit():
         return "Persistent Keepalive format is not correct."
@@ -1348,29 +1162,6 @@
                 shell=True, stderr=subprocess.STDOUT)
             os.remove(f_name)
         elif not enable_preshared_key:
-=======
-        db.close()
-        try:
-            sem.release()
-        except RuntimeError as e:
-            print("RuntimeError: cannot release un-acquired lock")
-        return "MTU format is not correct."
-    if len(data['keep_alive']) == 0 or not data['keep_alive'].isdigit():
-        db.close()
-        try:
-            sem.release()
-        except RuntimeError as e:
-            print("RuntimeError: cannot release un-acquired lock")
-        return "Persistent Keepalive format is not correct."
-    try:
-        if enable_preshared_key == True:
-            key = subprocess.check_output("wg genpsk > tmp_psk.txt", shell=True)
-            status = subprocess.check_output(
-                f"wg set {config_name} peer {public_key} allowed-ips {allowed_ips} preshared-key tmp_psk.txt",
-                shell=True, stderr=subprocess.STDOUT)
-            os.remove("tmp_psk.txt")
-        elif enable_preshared_key == False:
->>>>>>> 68b3f010
             status = subprocess.check_output(f"wg set {config_name} peer {public_key} allowed-ips {allowed_ips}",
                                              shell=True, stderr=subprocess.STDOUT)
         status = subprocess.check_output("wg-quick save " + config_name, shell=True, stderr=subprocess.STDOUT)
@@ -1395,18 +1186,11 @@
 
     if get_conf_status(config_name) == "stopped":
         return "Your need to turn on " + config_name + " first."
-<<<<<<< HEAD
-=======
-    sem.acquire(timeout=1)
-    db = TinyDB(os.path.join(DB_PATH, config_name + ".json"))
-    peers = Query()
->>>>>>> 68b3f010
     data = request.get_json()
     delete_keys = data['peer_ids']
     keys = get_conf_peer_key(config_name)
     if not isinstance(keys, list):
         return config_name + " is not running."
-<<<<<<< HEAD
     else:
         sql_command = []
         wg_command = ["wg", "set", config_name]
@@ -1426,31 +1210,6 @@
         except subprocess.CalledProcessError as exc:
             return exc.output.strip()
         return "true"
-=======
-    if delete_key not in keys:
-        db.close()
-        return "This key does not exist"
-
-    try:
-        subprocess.run(f"wg set {config_name} peer {delete_key} remove",
-                       shell=True, check=True, stderr=subprocess.STDOUT)
-        subprocess.run(f"wg-quick save {config_name}",
-                       shell=True, check=True, stderr=subprocess.STDOUT)
-        db.remove(peers.id == delete_key)
-        db.close()
-        try:
-            sem.release()
-        except RuntimeError as e:
-            print("RuntimeError: cannot release un-acquired lock")
-        return "true"
-    except subprocess.CalledProcessError as exc:
-        db.close()
-        try:
-            sem.release()
-        except RuntimeError as e:
-            print("RuntimeError: cannot release un-acquired lock")
-        return exc.output.strip()
->>>>>>> 68b3f010
 
 
 # Save peer settings
@@ -1472,15 +1231,8 @@
     allowed_ip = data['allowed_ip']
     endpoint_allowed_ip = data['endpoint_allowed_ip']
     preshared_key = data['preshared_key']
-<<<<<<< HEAD
     check_peer_exist = g.cur.execute("SELECT COUNT(*) FROM " + config_name + " WHERE id = ?", (id,)).fetchone()
     if check_peer_exist[0] == 1:
-=======
-    sem.acquire(timeout=1)
-    db = TinyDB(os.path.join(DB_PATH, config_name + ".json"))
-    peers = Query()
-    if len(db.search(peers.id == id)) == 1:
->>>>>>> 68b3f010
         check_ip = check_repeat_allowed_ip(id, allowed_ip, config_name)
         if not check_IP_with_range(endpoint_allowed_ip):
             return jsonify({"status": "failed", "msg": "Endpoint Allowed IPs format is incorrect."})
@@ -1512,41 +1264,14 @@
             subprocess.run(f'wg-quick save {config_name}', shell=True, check=True, stderr=subprocess.STDOUT)
             if change_ip.decode("UTF-8") != "":
                 return jsonify({"status": "failed", "msg": change_ip.decode("UTF-8")})
-<<<<<<< HEAD
             sql = "UPDATE " + config_name + " SET name = ?, private_key = ?, DNS = ?, endpoint_allowed_ip = ?, mtu = ?, keepalive = ?, preshared_key = ? WHERE id = ?"
             g.cur.execute(sql, (name, private_key, dns_addresses, endpoint_allowed_ip, data["MTU"],
                                 data["keep_alive"], preshared_key, id))
-=======
-            db.update(
-                {
-                    "name": name,
-                    "private_key": private_key,
-                    "DNS": dns_addresses,
-                    "endpoint_allowed_ip": endpoint_allowed_ip,
-                    "mtu": data['MTU'],
-                    "keepalive": data['keep_alive'], "preshared_key": preshared_key
-                }, peers.id == id)
-            db.close()
-            try:
-                sem.release()
-            except RuntimeError as e:
-                print("RuntimeError: cannot release un-acquired lock")
->>>>>>> 68b3f010
             return jsonify({"status": "success", "msg": ""})
         except subprocess.CalledProcessError as exc:
             return jsonify({"status": "failed", "msg": str(exc.output.decode("UTF-8").strip())})
-<<<<<<< HEAD
     else:
         return jsonify({"status": "failed", "msg": "This peer does not exist."})
-=======
-
-    db.close()
-    try:
-        sem.release()
-    except RuntimeError as e:
-        print("RuntimeError: cannot release un-acquired lock")
-    return jsonify({"status": "failed", "msg": "This peer does not exist."})
->>>>>>> 68b3f010
 
 
 # Get peer settings
@@ -1561,7 +1286,6 @@
     """
 
     data = request.get_json()
-<<<<<<< HEAD
     peer_id = data['id']
     result = g.cur.execute(
         "SELECT name, allowed_ip, DNS, private_key, endpoint_allowed_ip, mtu, keepalive, preshared_key FROM "
@@ -1569,22 +1293,6 @@
     data = {"name": result[0][0], "allowed_ip": result[0][1], "DNS": result[0][2],
             "private_key": result[0][3], "endpoint_allowed_ip": result[0][4],
             "mtu": result[0][5], "keep_alive": result[0][6], "preshared_key": result[0][7]}
-=======
-    id = data['id']
-    sem.acquire(timeout=1)
-    db = TinyDB(os.path.join(DB_PATH, config_name + ".json"))
-    peers = Query()
-    result = db.search(peers.id == id)
-    db.close()
-    data = {"name": result[0]['name'], "allowed_ip": result[0]['allowed_ip'], "DNS": result[0]['DNS'],
-            "private_key": result[0]['private_key'], "endpoint_allowed_ip": result[0]['endpoint_allowed_ip'],
-            "mtu": result[0]['mtu'], "keep_alive": result[0]['keepalive'], "preshared_key": result[0]["preshared_key"]}
-
-    try:
-        sem.release()
-    except RuntimeError as e:
-        print("RuntimeError: cannot release un-acquired lock")
->>>>>>> 68b3f010
     return jsonify(data)
 
 
@@ -1639,26 +1347,10 @@
 
 @app.route("/qrcode/<config_name>", methods=['GET'])
 def generate_qrcode(config_name):
-<<<<<<< HEAD
     peer_id = request.args.get('id')
     get_peer = g.cur.execute(
         "SELECT private_key, allowed_ip, DNS, mtu, endpoint_allowed_ip, keepalive, preshared_key FROM "
         + config_name + " WHERE id = ?", (peer_id,)).fetchall()
-=======
-    """generate the QR with peer configuration.
-
-    :param config_name: Name of WG interface
-    :type config_name: str
-    :return: TODO
-    :rtype: TODO
-    """
-
-    id = request.args.get('id')
-    sem.acquire(timeout=1)
-    db = TinyDB(os.path.join(DB_PATH, config_name + ".json"))
-    peers = Query()
-    get_peer = db.search(peers.id == id)
->>>>>>> 68b3f010
     config = get_dashboard_conf()
     if len(get_peer) == 1:
         peer = get_peer[0]
@@ -1666,7 +1358,6 @@
             public_key = get_conf_pub_key(config_name)
             listen_port = get_conf_listen_port(config_name)
             endpoint = config.get("Peers", "remote_endpoint") + ":" + listen_port
-<<<<<<< HEAD
             private_key = peer[0]
             allowed_ip = peer[1]
             dns_addresses = peer[2]
@@ -1684,49 +1375,6 @@
             return render_template("qrcode.html", i=result)
     else:
         return redirect("/configuration/" + config_name)
-=======
-            private_key = peer['private_key']
-            allowed_ip = peer['allowed_ip']
-            dns_addresses = peer['DNS']
-            mtu_value = peer['mtu']
-            endpoint_allowed_ip = peer['endpoint_allowed_ip']
-            keepalive = peer['keepalive']
-            preshared_key = peer["preshared_key"]
-            conf = {
-                "public_key": public_key,
-                "listen_port": listen_port,
-                "endpoint": endpoint,
-                "private_key": private_key,
-                "allowed_ip": allowed_ip,
-                "DNS": dns_addresses,
-                "mtu": mtu_value,
-                "endpoint_allowed_ip": endpoint_allowed_ip,
-                "keepalive": keepalive,
-                "preshared_key": preshared_key
-            }
-            db.close()
-            try:
-                sem.release()
-            except RuntimeError as e:
-                print("RuntimeError: cannot release un-acquired lock")
-
-            result = "[Interface]\nPrivateKey = " + conf['private_key'] + "\nAddress = " + conf[
-                'allowed_ip'] + "\nMTU = " + conf['mtu'] + "\nDNS = " + conf['DNS'] \
-                     + "\n\n[Peer]\nPublicKey = " + conf['public_key'] + "\nAllowedIPs = " + conf[
-                         'endpoint_allowed_ip'] + "\nPersistentKeepalive = " + conf['keepalive'] + "\nEndpoint = " + \
-                     conf['endpoint']
-            if preshared_key != "":
-                result += "\nPresharedKey = " + preshared_key
-
-            return render_template("qrcode.html", i=result)
-
-    db.close()
-    try:
-        sem.release()
-    except RuntimeError as e:
-        print("RuntimeError: cannot release un-acquired lock")
-    return redirect("/configuration/" + config_name)
->>>>>>> 68b3f010
 
 
 # Download all configuration file
@@ -1778,27 +1426,10 @@
 # Download configuration file
 @app.route('/download/<config_name>', methods=['GET'])
 def download(config_name):
-<<<<<<< HEAD
     peer_id = request.args.get('id')
     get_peer = g.cur.execute(
         "SELECT private_key, allowed_ip, DNS, mtu, endpoint_allowed_ip, keepalive, preshared_key, name FROM "
         + config_name + " WHERE id = ?", (peer_id,)).fetchall()
-=======
-    """Download client configuration file.
-
-    :param config_name: Name of WG interface
-    :type config_name: str
-    :return: TODO
-    :rtype: TODO
-    """
-
-    print(request.headers.get('User-Agent'))
-    id = request.args.get('id')
-    sem.acquire(timeout=1)
-    db = TinyDB(os.path.join(DB_PATH, config_name + ".json"))
-    peers = Query()
-    get_peer = db.search(peers.id == id)
->>>>>>> 68b3f010
     config = get_dashboard_conf()
     if len(get_peer) == 1:
         peer = get_peer[0]
@@ -1831,7 +1462,6 @@
             psk = ""
             if preshared_key != "":
                 psk = "\nPresharedKey = " + preshared_key
-<<<<<<< HEAD
 
             return_data = "[Interface]\nPrivateKey = " + private_key + "\nAddress = " + allowed_ip + "\nDNS = " + \
                           dns_addresses + "\nMTU = " + str(mtu_value) + "\n\n[Peer]\nPublicKey = " + \
@@ -1840,21 +1470,6 @@
 
             return jsonify({"status": True, "filename": f"{filename}.conf", "content": return_data})
     return jsonify({"status": False, "filename": "", "content": ""})
-=======
-            db.close()
-            try:
-                sem.release()
-            except RuntimeError as e:
-                print("RuntimeError: cannot release un-acquired lock")
-            result = "[Interface]\nPrivateKey = " + private_key + "\nAddress = " + allowed_ip + "\nDNS = " + \
-                     dns_addresses + "\nMTU = " + mtu_value + "\n\n[Peer]\nPublicKey = " + \
-                     public_key + "\nAllowedIPs = " + endpoint_allowed_ip + "\nEndpoint = " + \
-                     endpoint + "\nPersistentKeepalive = " + keepalive + psk
-            return app.response_class((yield result), mimetype='text/conf',
-                                      headers={"Content-Disposition": "attachment;filename=" + filename + ".conf"})
-    db.close()
-    return redirect("/configuration/" + config_name)
->>>>>>> 68b3f010
 
 
 # Switch peer display mode
@@ -1892,12 +1507,7 @@
     """
 
     config = request.form['config']
-<<<<<<< HEAD
     peers = g.cur.execute("SELECT id, name, allowed_ip, endpoint FROM " + config).fetchall()
-=======
-    sem.acquire(timeout=1)
-    db = TinyDB(os.path.join(DB_PATH, config + ".json"))
->>>>>>> 68b3f010
     html = ""
     for i in peers:
         html += '<optgroup label="' + i[1] + ' - ' + i[0] + '">'
