--- conflicted
+++ resolved
@@ -227,15 +227,8 @@
 
 # Look for new peers from WireGuard
 def get_all_peers_data(config_name):
-<<<<<<< HEAD
-    sem.acquire()
-
+    sem.acquire(timeout=1)
     db = TinyDB(os.path.join(db_path, config_name + '.json'))
-
-=======
-    sem.acquire(timeout=1)
-    db = TinyDB('db/' + config_name + '.json')
->>>>>>> 32af4fdc
     peers = Query()
     conf_peer_data = read_conf_file(config_name)
     config = get_dashboard_conf()
@@ -303,15 +296,8 @@
 # Search for peers
 def get_peers(config_name, search, sort_t):
     get_all_peers_data(config_name)
-<<<<<<< HEAD
-    sem.acquire()
-
+    sem.acquire(timeout=1)
     db = TinyDB(os.path.join(db_path, config_name + ".json"))
-=======
-    sem.acquire(timeout=1)
-    
-    db = TinyDB('db/' + config_name + '.json')
->>>>>>> 32af4fdc
     peer = Query()
     if len(search) == 0:
         result = db.all()
@@ -353,15 +339,8 @@
 
 # Get configuration total data
 def get_conf_total_data(config_name):
-<<<<<<< HEAD
-    sem.acquire()
-
+    sem.acquire(timeout=1)
     db = TinyDB(os.path.join(db_path, config_name + ".json"))
-=======
-    sem.acquire(timeout=1)
-    
-    db = TinyDB('db/' + config_name + '.json')
->>>>>>> 32af4fdc
     upload_total = 0
     download_total = 0
     for i in db.all():
@@ -438,15 +417,8 @@
     if result['status'] == 'failed':
         return result
     else:
-<<<<<<< HEAD
-        sem.acquire()
-
+        sem.acquire(timeout=1)
         db = TinyDB(os.path.join(db_path, config_name + ".json"))
-=======
-        sem.acquire(timeout=1)
-        
-        db = TinyDB('db/' + config_name + '.json')
->>>>>>> 32af4fdc
         peers = Query()
         match = db.search(peers.id == result['data'])
         if len(match) != 1 or result['data'] != public_key:
@@ -460,16 +432,8 @@
 
 # Check if there is repeated allowed IP
 def check_repeat_allowed_IP(public_key, ip, config_name):
+    sem.acquire(timeout=1)
     db = TinyDB(os.path.join(db_path, config_name + ".json"))
-
-<<<<<<< HEAD
-    sem.acquire()
-
-=======
-    sem.acquire(timeout=1)
-    
->>>>>>> 32af4fdc
-    db = TinyDB('db/' + config_name + '.json')
     peers = Query()
     peer = db.search(peers.id == public_key)
     if len(peer) != 1:
@@ -847,15 +811,8 @@
 # Add peer
 @app.route('/add_peer/<config_name>', methods=['POST'])
 def add_peer(config_name):
-<<<<<<< HEAD
-    sem.acquire()
-
+    sem.acquire(timeout=1)
     db = TinyDB(os.path.join(db_path, config_name + ".json"))
-=======
-    sem.acquire(timeout=1)
-    
-    db = TinyDB('db/' + config_name + '.json')
->>>>>>> 32af4fdc
     peers = Query()
     data = request.get_json()
     public_key = data['public_key']
@@ -923,15 +880,8 @@
 def remove_peer(config_name):
     if get_conf_status(config_name) == "stopped":
         return "Your need to turn on " + config_name + " first."
-<<<<<<< HEAD
-    sem.acquire()
-
+    sem.acquire(timeout=1)
     db = TinyDB(os.path.join(db_path, config_name + ".json"))
-=======
-    sem.acquire(timeout=1)
-    
-    db = TinyDB('db/' + config_name + '.json')
->>>>>>> 32af4fdc
     peers = Query()
     data = request.get_json()
     delete_key = data['peer_id']
@@ -965,15 +915,8 @@
     DNS = data['DNS']
     allowed_ip = data['allowed_ip']
     endpoint_allowed_ip = data['endpoint_allowed_ip']
-<<<<<<< HEAD
-    sem.acquire()
-
+    sem.acquire(timeout=1)
     db = TinyDB(os.path.join(db_path, config_name + ".json"))
-=======
-    sem.acquire(timeout=1)
-    
-    db = TinyDB('db/' + config_name + '.json')
->>>>>>> 32af4fdc
     peers = Query()
     if len(db.search(peers.id == id)) == 1:
         check_ip = check_repeat_allowed_IP(id, allowed_ip, config_name)
@@ -1044,15 +987,8 @@
 def get_peer_name(config_name):
     data = request.get_json()
     id = data['id']
-<<<<<<< HEAD
-    sem.acquire()
-
+    sem.acquire(timeout=1)
     db = TinyDB(os.path.join(db_path, config_name + ".json"))
-=======
-    sem.acquire(timeout=1)
-    
-    db = TinyDB('db/' + config_name + '.json')
->>>>>>> 32af4fdc
     peers = Query()
     result = db.search(peers.id == id)
     db.close()
@@ -1086,13 +1022,8 @@
 @app.route("/qrcode/<config_name>", methods=['GET'])
 def generate_qrcode(config_name):
     id = request.args.get('id')
-<<<<<<< HEAD
-    sem.acquire()
+    sem.acquire(timeout=1)
     db = TinyDB(os.path.join(db_path, config_name + ".json"))
-=======
-    sem.acquire(timeout=1)
-    db = TinyDB('db/' + config_name + '.json')
->>>>>>> 32af4fdc
     peers = Query()
     get_peer = db.search(peers.id == id)
     config = get_dashboard_conf()
@@ -1131,14 +1062,8 @@
 def download(config_name):
     print(request.headers.get('User-Agent'))
     id = request.args.get('id')
-<<<<<<< HEAD
-    sem.acquire()
-
+    sem.acquire(timeout=1)
     db = TinyDB(os.path.join(db_path, config_name + ".json"))
-=======
-    sem.acquire(timeout=1)
-    db = TinyDB('db/' + config_name + '.json')
->>>>>>> 32af4fdc
     peers = Query()
     get_peer = db.search(peers.id == id)
     config = get_dashboard_conf()
@@ -1200,14 +1125,9 @@
 @app.route('/get_ping_ip', methods=['POST'])
 def get_ping_ip():
     config = request.form['config']
-<<<<<<< HEAD
-    sem.acquire()
-
-    db = TinyDB(os.path.join(db_path, config + ".json"))
-=======
     sem.acquire(timeout=1)
-    db = TinyDB('db/' + config + '.json')
->>>>>>> 32af4fdc
+    db = TinyDB(os.path.join(db_path, config_name + ".json"))
+
     html = ""
     for i in db.all():
         html += '<optgroup label="' + i['name'] + ' - ' + i['id'] + '">'
