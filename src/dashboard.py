import itertools, random
import shutil
import sqlite3
import configparser
import hashlib
import ipaddress
import json
import traceback
import os
import secrets
import subprocess
import time
import re
import urllib.error
import uuid
from datetime import datetime, timedelta
from typing import Any
import bcrypt
import ifcfg
import psutil
import pyotp
from flask import Flask, request, render_template, session, g
from json import JSONEncoder
from flask_cors import CORS
from icmplib import ping, traceroute
import threading

from flask.json.provider import DefaultJSONProvider

<<<<<<< HEAD
DASHBOARD_VERSION = 'v4.1.0'
=======
DASHBOARD_VERSION = 'v4.0.4'
>>>>>>> 183be5da
CONFIGURATION_PATH = os.getenv('CONFIGURATION_PATH', '.')
DB_PATH = os.path.join(CONFIGURATION_PATH, 'db')
if not os.path.isdir(DB_PATH):
    os.mkdir(DB_PATH)
DASHBOARD_CONF = os.path.join(CONFIGURATION_PATH, 'wg-dashboard.ini')
WG_CONF_PATH = None
UPDATE = None
app = Flask("WGDashboard", template_folder=os.path.abspath("./static/app/dist"))
app.config['SEND_FILE_MAX_AGE_DEFAULT'] = 5206928
app.secret_key = secrets.token_urlsafe(32)

class ModelEncoder(JSONEncoder):
    def default(self, o: Any) -> Any:
        if hasattr(o, 'toJson'):
            return o.toJson()
        else:
            return super(ModelEncoder, self).default(o)

'''
Classes
'''

def ResponseObject(status=True, message=None, data=None) -> Flask.response_class:
    response = Flask.make_response(app, {
        "status": status,
        "message": message,
        "data": data
    })
    response.content_type = "application/json"
    return response


class CustomJsonEncoder(DefaultJSONProvider):
    def __init__(self, app):
        super().__init__(app)

    def default(self, o):
        if (isinstance(o, WireguardConfiguration) 
                or isinstance(o, Peer) 
                or isinstance(o, PeerJob) 
                or isinstance(o, Log) 
                or isinstance(o, DashboardAPIKey)
                or isinstance(o, PeerShareLink)):
            return o.toJson()
        return super().default(self, o)


app.json = CustomJsonEncoder(app)

class Log:
    def __init__(self, LogID: str, JobID: str, LogDate: str, Status: str, Message: str):
        self.LogID = LogID
        self.JobID = JobID
        self.LogDate = LogDate
        self.Status = Status
        self.Message = Message
    
    def toJson(self):
        return {
            "LogID": self.LogID,
            "JobID": self.JobID,
            "LogDate": self.LogDate,
            "Status": self.Status,
            "Message": self.Message
        }

    def __dict__(self):
        return self.toJson()
    
class DashboardLogger:
    def __init__(self):
        self.loggerdb = sqlite3.connect(os.path.join(CONFIGURATION_PATH, 'db', 'wgdashboard_log.db'),
                                        check_same_thread=False)
        self.loggerdb.row_factory = sqlite3.Row
        self.__createLogDatabase()
        self.log(Message="WGDashboard started")
    def __createLogDatabase(self):
        with self.loggerdb:
            loggerdbCursor = self.loggerdb.cursor()
            existingTable = loggerdbCursor.execute("SELECT name from sqlite_master where type='table'").fetchall()
            existingTable = [t['name'] for t in existingTable]
            if "DashboardLog" not in existingTable:
                loggerdbCursor.execute(
                    "CREATE TABLE DashboardLog (LogID VARCHAR NOT NULL, LogDate DATETIME DEFAULT (strftime('%Y-%m-%d %H:%M:%S','now', 'localtime')), URL VARCHAR, IP VARCHAR, Status VARCHAR, Message VARCHAR, PRIMARY KEY (LogID))")
            if self.loggerdb.in_transaction:
                self.loggerdb.commit()
    
    def log(self, URL: str = "", IP: str = "", Status: str = "true", Message: str = "") -> bool:
        pass
        try:
            with self.loggerdb:
                loggerdbCursor = self.loggerdb.cursor()
                loggerdbCursor.execute(
                    "INSERT INTO DashboardLog (LogID, URL, IP, Status, Message) VALUES (?, ?, ?, ?, ?)", (str(uuid.uuid4()), URL, IP, Status, Message,))
                if self.loggerdb.in_transaction:
                    self.loggerdb.commit()
                return True
        except Exception as e:
            print(f"[WGDashboard] Access Log Error: {str(e)}")
            return False
    
class PeerJobLogger:
    def __init__(self):
        self.loggerdb = sqlite3.connect(os.path.join(CONFIGURATION_PATH, 'db', 'wgdashboard_log.db'),
                                     check_same_thread=False)
        self.loggerdb.row_factory = sqlite3.Row
        self.logs:list(Log) = []
        self.__createLogDatabase()
        
    def __createLogDatabase(self):
        with self.loggerdb:
            loggerdbCursor = self.loggerdb.cursor()
        
            existingTable = loggerdbCursor.execute("SELECT name from sqlite_master where type='table'").fetchall()
            existingTable = [t['name'] for t in existingTable]
    
            if "JobLog" not in existingTable:
                loggerdbCursor.execute("CREATE TABLE JobLog (LogID VARCHAR NOT NULL, JobID NOT NULL, LogDate DATETIME DEFAULT (strftime('%Y-%m-%d %H:%M:%S','now', 'localtime')), Status VARCHAR NOT NULL, Message VARCHAR, PRIMARY KEY (LogID))")
                if self.loggerdb.in_transaction:
                    self.loggerdb.commit()
    def log(self, JobID: str, Status: bool = True, Message: str = "") -> bool:
        try:
            with self.loggerdb:
                loggerdbCursor = self.loggerdb.cursor()
                loggerdbCursor.execute(f"INSERT INTO JobLog (LogID, JobID, Status, Message) VALUES (?, ?, ?, ?)",
                                            (str(uuid.uuid4()), JobID, Status, Message,))
                if self.loggerdb.in_transaction:
                    self.loggerdb.commit()
        except Exception as e:
            print(f"[WGDashboard] Peer Job Log Error: {str(e)}")
            return False
        return True
    
    def getLogs(self, all: bool = False, configName = None) -> list[Log]:
        logs: list[Log] = []
        try:
            allJobs = AllPeerJobs.getAllJobs(configName)
            allJobsID = ", ".join([f"'{x.JobID}'" for x in allJobs])
            with self.loggerdb:
                loggerdbCursor = self.loggerdb.cursor()
                table = loggerdbCursor.execute(f"SELECT * FROM JobLog WHERE JobID IN ({allJobsID}) ORDER BY LogDate DESC").fetchall()
                self.logs.clear()
                for l in table:
                    logs.append(
                        Log(l["LogID"], l["JobID"], l["LogDate"], l["Status"], l["Message"]))
        except Exception as e:
            return logs
        return logs
            
class PeerJob:
    def __init__(self, JobID: str, Configuration: str, Peer: str,
                 Field: str, Operator: str, Value: str, CreationDate: datetime, ExpireDate: datetime, Action: str):
        self.Action = Action
        self.ExpireDate = ExpireDate
        self.CreationDate = CreationDate
        self.Value = Value
        self.Operator = Operator
        self.Field = Field
        self.Configuration = Configuration
        self.Peer = Peer
        self.JobID = JobID

    def toJson(self):
        return {
            "JobID": self.JobID,
            "Configuration": self.Configuration,
            "Peer": self.Peer,
            "Field": self.Field,
            "Operator": self.Operator,
            "Value": self.Value,
            "CreationDate": self.CreationDate,
            "ExpireDate": self.ExpireDate,
            "Action": self.Action
        }

    def __dict__(self):
        return self.toJson()

class PeerJobs:

    def __init__(self):
        self.Jobs: list[PeerJob] = []
        self.jobdb = sqlite3.connect(os.path.join(CONFIGURATION_PATH, 'db', 'wgdashboard_job.db'),
                                     check_same_thread=False)
        self.jobdb.row_factory = sqlite3.Row
        self.__createPeerJobsDatabase()
        self.__getJobs()

    def __getJobs(self):
        self.Jobs.clear()
        with self.jobdb:
            jobdbCursor = self.jobdb.cursor()
            jobs = jobdbCursor.execute("SELECT * FROM PeerJobs WHERE ExpireDate IS NULL").fetchall()
            for job in jobs:
                self.Jobs.append(PeerJob(
                    job['JobID'], job['Configuration'], job['Peer'], job['Field'], job['Operator'], job['Value'],
                    job['CreationDate'], job['ExpireDate'], job['Action']))
    
    def getAllJobs(self, configuration: str = None):
        if configuration is not None:
            with self.jobdb:
                jobdbCursor = self.jobdb.cursor()
                jobs = jobdbCursor.execute(
                    f"SELECT * FROM PeerJobs WHERE Configuration = ?", (configuration, )).fetchall()
                j = []
                for job in jobs:
                    j.append(PeerJob(
                        job['JobID'], job['Configuration'], job['Peer'], job['Field'], job['Operator'], job['Value'],
                        job['CreationDate'], job['ExpireDate'], job['Action']))
                return j
        return []

    def __createPeerJobsDatabase(self):
        with self.jobdb:
            jobdbCursor = self.jobdb.cursor()
        
            existingTable = jobdbCursor.execute("SELECT name from sqlite_master where type='table'").fetchall()
            existingTable = [t['name'] for t in existingTable]
    
            if "PeerJobs" not in existingTable:
                jobdbCursor.execute('''
                CREATE TABLE PeerJobs (JobID VARCHAR NOT NULL, Configuration VARCHAR NOT NULL, Peer VARCHAR NOT NULL,
                Field VARCHAR NOT NULL, Operator VARCHAR NOT NULL, Value VARCHAR NOT NULL, CreationDate DATETIME,
                ExpireDate DATETIME, Action VARCHAR NOT NULL, PRIMARY KEY (JobID))
                ''')
                self.jobdb.commit()

    def toJson(self):
        return [x.toJson() for x in self.Jobs]

    def searchJob(self, Configuration: str, Peer: str):
        return list(filter(lambda x: x.Configuration == Configuration and x.Peer == Peer, self.Jobs))

    def saveJob(self, Job: PeerJob) -> tuple[bool, list] | tuple[bool, str]:
        try:
            with self.jobdb:
                jobdbCursor = self.jobdb.cursor()
            
                if (len(str(Job.CreationDate))) == 0:
                    jobdbCursor.execute('''
                    INSERT INTO PeerJobs VALUES (?, ?, ?, ?, ?, ?, strftime('%Y-%m-%d %H:%M:%S','now'), NULL, ?)
                    ''', (Job.JobID, Job.Configuration, Job.Peer, Job.Field, Job.Operator, Job.Value, Job.Action,))
                    JobLogger.log(Job.JobID, Message=f"Job is created if {Job.Field} {Job.Operator} {Job.Value} then {Job.Action}")
                    
                else:
                    currentJob = jobdbCursor.execute('SELECT * FROM PeerJobs WHERE JobID = ?', (Job.JobID, )).fetchone()
                    if currentJob is not None:
                        jobdbCursor.execute('''
                            UPDATE PeerJobs SET Field = ?, Operator = ?, Value = ?, Action = ? WHERE JobID = ?
                            ''', (Job.Field, Job.Operator, Job.Value, Job.Action, Job.JobID))
                        JobLogger.log(Job.JobID, 
                                      Message=f"Job is updated from if {currentJob['Field']} {currentJob['Operator']} {currentJob['value']} then {currentJob['Action']}; to if {Job.Field} {Job.Operator} {Job.Value} then {Job.Action}")
                self.jobdb.commit()
                self.__getJobs()
        
            return True, list(
                filter(lambda x: x.Configuration == Job.Configuration and x.Peer == Job.Peer and x.JobID == Job.JobID,
                       self.Jobs))
        except Exception as e:
            return False, str(e)

    def deleteJob(self, Job: PeerJob) -> tuple[bool, list] | tuple[bool, str]:
        try:
            if (len(str(Job.CreationDate))) == 0:
                return False, "Job does not exist"
            with self.jobdb:
                jobdbCursor = self.jobdb.cursor()
                jobdbCursor.execute('''
                    UPDATE PeerJobs SET ExpireDate = strftime('%Y-%m-%d %H:%M:%S','now') WHERE JobID = ?
                ''', (Job.JobID,))
                self.jobdb.commit()
            JobLogger.log(Job.JobID, Message=f"Job is removed due to being deleted or finshed.")
            self.__getJobs()
            return True, list(
                filter(lambda x: x.Configuration == Job.Configuration and x.Peer == Job.Peer and x.JobID == Job.JobID,
                       self.Jobs))
        except Exception as e:
            return False, str(e)
        
    def updateJobConfigurationName(self, ConfigurationName: str, NewConfigurationName: str) -> tuple[bool, str]:
        try:
            with self.jobdb:
                jobdbCursor = self.jobdb.cursor()
                jobdbCursor.execute('''
                        UPDATE PeerJobs SET Configuration = ? WHERE Configuration = ?
                    ''', (NewConfigurationName, ConfigurationName, ))
                self.jobdb.commit()
            self.__getJobs()
        except Exception as e:
            return False, str(e)
        
    
    def runJob(self):
        needToDelete = []
        for job in self.Jobs:
            c = WireguardConfigurations.get(job.Configuration)
            if c is not None:
                f, fp = c.searchPeer(job.Peer)
                if f:
                    if job.Field in ["total_receive", "total_sent", "total_data"]:
                        s = job.Field.split("_")[1]
                        x: float = getattr(fp, f"total_{s}") + getattr(fp, f"cumu_{s}")
                        y: float = float(job.Value)
                    else:
                        x: datetime = datetime.now()
                        y: datetime = datetime.strptime(job.Value, "%Y-%m-%d %H:%M:%S")
                    runAction: bool = self.__runJob_Compare(x, y, job.Operator)
                    if runAction:
                        s = False
                        if job.Action == "restrict":
                            s = c.restrictPeers([fp.id]).get_json()
                        elif job.Action == "delete":
                            s = c.deletePeers([fp.id]).get_json()
                
                        if s['status'] is True:
                            JobLogger.log(job.JobID, s["status"], 
                                          f"Peer {fp.id} from {c.Name} is successfully {job.Action}ed."
                            )
                            needToDelete.append(job)
                        else:
                            JobLogger.log(job.JobID, s["status"],
                                          f"Peer {fp.id} from {c.Name} failed {job.Action}ed."
                            )
                else:
                    needToDelete.append(job)
            else:
                needToDelete.append(job)
        for j in needToDelete:
            self.deleteJob(j)

    def __runJob_Compare(self, x: float | datetime, y: float | datetime, operator: str):
        if operator == "eq":
            return x == y
        if operator == "neq":
            return x != y
        if operator == "lgt":
            return x > y
        if operator == "lst":
            return x < y

class PeerShareLink:
    def __init__(self, ShareID:str, Configuration: str, Peer: str, ExpireDate: datetime, ShareDate: datetime):
        self.ShareID = ShareID
        self.Peer = Peer
        self.Configuration = Configuration
        self.ShareDate = ShareDate
        self.ExpireDate = ExpireDate
        
    
    def toJson(self):
        return {
            "ShareID": self.ShareID,
            "Peer": self.Peer,
            "Configuration": self.Configuration,
            "ExpireDate": self.ExpireDate
        }

class PeerShareLinks:
    def __init__(self):
        self.Links: list[PeerShareLink] = []
        existingTables = sqlSelect("SELECT name FROM sqlite_master WHERE type='table' and name = 'PeerShareLinks'").fetchall()
        if len(existingTables) == 0:
            sqlUpdate(
                """
                    CREATE TABLE PeerShareLinks (
                        ShareID VARCHAR NOT NULL PRIMARY KEY, Configuration VARCHAR NOT NULL, Peer VARCHAR NOT NULL,
                        ExpireDate DATETIME,
                        SharedDate DATETIME DEFAULT (datetime('now', 'localtime'))
                    )
                """
            )
        self.__getSharedLinks()
    def __getSharedLinks(self):
        self.Links.clear()
        allLinks = sqlSelect("SELECT * FROM PeerShareLinks WHERE ExpireDate IS NULL OR ExpireDate > datetime('now', 'localtime')").fetchall()
        for link in allLinks:
            self.Links.append(PeerShareLink(*link))
    
    def getLink(self, Configuration: str, Peer: str) -> list[PeerShareLink]:
        self.__getSharedLinks()
        return list(filter(lambda x : x.Configuration == Configuration and x.Peer == Peer, self.Links))
    
    def getLinkByID(self, ShareID: str) -> list[PeerShareLink]:
        self.__getSharedLinks()
        return list(filter(lambda x : x.ShareID == ShareID, self.Links))
    
    def addLink(self, Configuration: str, Peer: str, ExpireDate: datetime = None) -> tuple[bool, str]:
        try:
            newShareID = str(uuid.uuid4())
            if len(self.getLink(Configuration, Peer)) > 0:
                sqlUpdate("UPDATE PeerShareLinks SET ExpireDate = datetime('now', 'localtime') WHERE Configuration = ? AND Peer = ?", (Configuration, Peer, ))
            sqlUpdate("INSERT INTO PeerShareLinks (ShareID, Configuration, Peer, ExpireDate) VALUES (?, ?, ?, ?)", (newShareID, Configuration, Peer, ExpireDate, ))
            self.__getSharedLinks()
        except Exception as e:
            return False, str(e)
        return True, newShareID
    
    def updateLinkExpireDate(self, ShareID, ExpireDate: datetime = None) -> tuple[bool, str]:
        sqlUpdate("UPDATE PeerShareLinks SET ExpireDate = ? WHERE ShareID = ?;", (ExpireDate, ShareID, ))
        self.__getSharedLinks()
        return True, ""
        
class WireguardConfiguration:
    class InvalidConfigurationFileException(Exception):
        def __init__(self, m):
            self.message = m

        def __str__(self):
            return self.message

    def __init__(self, name: str = None, data: dict = None, backup: dict = None, startup: bool = False):
        
        
        self.__parser: configparser.ConfigParser = configparser.ConfigParser(strict=False)
        self.__parser.optionxform = str
        self.__configFileModifiedTime = None
        
        self.Status: bool = False
        self.Name: str = ""
        self.PrivateKey: str = ""
        self.PublicKey: str = ""
        self.ListenPort: str = ""
        self.Address: str = ""
        self.DNS: str = ""
        self.Table: str = ""
        self.MTU: str = ""
        self.PreUp: str = ""
        self.PostUp: str = ""
        self.PreDown: str = ""
        self.PostDown: str = ""
        self.SaveConfig: bool = True
        self.Name = name
        self.__configPath = os.path.join(DashboardConfig.GetConfig("Server", "wg_conf_path")[1], f'{self.Name}.conf')
        
        if name is not None:
            if data is not None and "Backup" in data.keys():
                db = self.__importDatabase(
                    os.path.join(
                        DashboardConfig.GetConfig("Server", "wg_conf_path")[1],
                        'WGDashboard_Backup',
                        data["Backup"].replace(".conf", ".sql")))
            else:
                self.__createDatabase()
            
            self.__parseConfigurationFile()
            self.__initPeersList()
            
        else:
            self.Name = data["ConfigurationName"]
            self.__configPath = os.path.join(DashboardConfig.GetConfig("Server", "wg_conf_path")[1], f'{self.Name}.conf')
            
            for i in dir(self):
                if str(i) in data.keys():
                    if isinstance(getattr(self, i), bool):
                        setattr(self, i, _strToBool(data[i]))
                    else:
                        setattr(self, i, str(data[i]))
            
            self.__parser["Interface"] = {
                "PrivateKey": self.PrivateKey,
                "Address": self.Address,
                "ListenPort": self.ListenPort,
                "PreUp": self.PreUp,
                "PreDown": self.PreDown,
                "PostUp": self.PostUp,
                "PostDown": self.PostDown,
                "SaveConfig": "true"
            }
            
            if "Backup" not in data.keys():
                self.__createDatabase()
                with open(self.__configPath, "w+") as configFile:
                    self.__parser.write(configFile)
                self.__initPeersList()
        
        print(f"[WGDashboard] Initialized Configuration: {name}")    
        if self.getAutostartStatus() and not self.getStatus() and startup:
            self.toggleConfiguration()
            print(f"[WGDashboard] Autostart Configuration: {name}")
        
                      
    def __initPeersList(self):
        self.Peers: list[Peer] = []
        self.getPeersList()
        self.getRestrictedPeersList()
    
    def __parseConfigurationFile(self):
        self.__parser.read_file(open(self.__configPath))
        sections = self.__parser.sections()
        if "Interface" not in sections:
            raise self.InvalidConfigurationFileException(
                "[Interface] section not found in " + os.path.join(DashboardConfig.GetConfig("Server", "wg_conf_path")[1], f'{self.Name}.conf'))
        interfaceConfig = dict(self.__parser.items("Interface", True))
        for i in dir(self):
            if str(i) in interfaceConfig.keys():
                if isinstance(getattr(self, i), bool):
                    setattr(self, i, _strToBool(interfaceConfig[i]))
                else:
                    setattr(self, i, interfaceConfig[i])
        if self.PrivateKey:
            self.PublicKey = self.__getPublicKey()
        self.Status = self.getStatus()
    
    def __dropDatabase(self):
        existingTables = sqlSelect(f"SELECT name FROM sqlite_master WHERE type='table' AND name LIKE '{self.Name}%'").fetchall()
        for t in existingTables:
            sqlUpdate("DROP TABLE '%s'" % t['name'])

        existingTables = sqlSelect(f"SELECT name FROM sqlite_master WHERE type='table' AND name LIKE '{self.Name}%'").fetchall()

    def __createDatabase(self, dbName = None):
        if dbName is None:
            dbName = self.Name
        
        existingTables = sqlSelect("SELECT name FROM sqlite_master WHERE type='table'").fetchall()
        existingTables = [t['name'] for t in existingTables]
        if dbName not in existingTables:
            sqlUpdate(
                """
                CREATE TABLE '%s'(
                    id VARCHAR NOT NULL, private_key VARCHAR NULL, DNS VARCHAR NULL, 
                    endpoint_allowed_ip VARCHAR NULL, name VARCHAR NULL, total_receive FLOAT NULL, 
                    total_sent FLOAT NULL, total_data FLOAT NULL, endpoint VARCHAR NULL, 
                    status VARCHAR NULL, latest_handshake VARCHAR NULL, allowed_ip VARCHAR NULL, 
                    cumu_receive FLOAT NULL, cumu_sent FLOAT NULL, cumu_data FLOAT NULL, mtu INT NULL, 
                    keepalive INT NULL, remote_endpoint VARCHAR NULL, preshared_key VARCHAR NULL,
                    PRIMARY KEY (id)
                )
                """ % dbName
            )

        if f'{dbName}_restrict_access' not in existingTables:
            sqlUpdate(
                """
                CREATE TABLE '%s_restrict_access' (
                    id VARCHAR NOT NULL, private_key VARCHAR NULL, DNS VARCHAR NULL, 
                    endpoint_allowed_ip VARCHAR NULL, name VARCHAR NULL, total_receive FLOAT NULL, 
                    total_sent FLOAT NULL, total_data FLOAT NULL, endpoint VARCHAR NULL, 
                    status VARCHAR NULL, latest_handshake VARCHAR NULL, allowed_ip VARCHAR NULL, 
                    cumu_receive FLOAT NULL, cumu_sent FLOAT NULL, cumu_data FLOAT NULL, mtu INT NULL, 
                    keepalive INT NULL, remote_endpoint VARCHAR NULL, preshared_key VARCHAR NULL,
                    PRIMARY KEY (id)
                )
                """ % dbName
            )
        if f'{dbName}_transfer' not in existingTables:
            sqlUpdate(
                """
                CREATE TABLE '%s_transfer' (
                    id VARCHAR NOT NULL, total_receive FLOAT NULL,
                    total_sent FLOAT NULL, total_data FLOAT NULL,
                    cumu_receive FLOAT NULL, cumu_sent FLOAT NULL, cumu_data FLOAT NULL, time DATETIME
                )
                """ % dbName
            )
        if f'{dbName}_deleted' not in existingTables:
            sqlUpdate(
                """
                CREATE TABLE '%s_deleted' (
                    id VARCHAR NOT NULL, private_key VARCHAR NULL, DNS VARCHAR NULL, 
                    endpoint_allowed_ip VARCHAR NULL, name VARCHAR NULL, total_receive FLOAT NULL, 
                    total_sent FLOAT NULL, total_data FLOAT NULL, endpoint VARCHAR NULL, 
                    status VARCHAR NULL, latest_handshake VARCHAR NULL, allowed_ip VARCHAR NULL, 
                    cumu_receive FLOAT NULL, cumu_sent FLOAT NULL, cumu_data FLOAT NULL, mtu INT NULL, 
                    keepalive INT NULL, remote_endpoint VARCHAR NULL, preshared_key VARCHAR NULL,
                    PRIMARY KEY (id)
                )
                """ % dbName
            )
            
    def __dumpDatabase(self):
        for line in sqldb.iterdump():
            if (line.startswith(f"INSERT INTO \"{self.Name}\"") 
                    or line.startswith(f'INSERT INTO "{self.Name}_restrict_access"')
                    or line.startswith(f'INSERT INTO "{self.Name}_transfer"')
                    or line.startswith(f'INSERT INTO "{self.Name}_deleted"')
            ):
                yield line
                
    def __importDatabase(self, sqlFilePath) -> bool:
        self.__dropDatabase()
        self.__createDatabase()
        if not os.path.exists(sqlFilePath):
            return False
        with open(sqlFilePath, 'r') as f:
            for l in f.readlines():
                l = l.rstrip("\n")
                if len(l) > 0:
                    sqlUpdate(l)
        return True
        
    def __getPublicKey(self) -> str:
        return _generatePublicKey(self.PrivateKey)[1]

    def getStatus(self) -> bool:
        self.Status = self.Name in psutil.net_if_addrs().keys()
        return self.Status
    
    def getAutostartStatus(self):
        s, d = DashboardConfig.GetConfig("WireGuardConfiguration", "autostart")
        return self.Name in d

    def __getRestrictedPeers(self):
        self.RestrictedPeers = []
        restricted = sqlSelect("SELECT * FROM '%s_restrict_access'" % self.Name).fetchall()
        for i in restricted:
            self.RestrictedPeers.append(Peer(i, self))
            
    def configurationFileChanged(self) :
        mt = os.path.getmtime(os.path.join(DashboardConfig.GetConfig("Server", "wg_conf_path")[1], f'{self.Name}.conf'))
        changed = self.__configFileModifiedTime is None or self.__configFileModifiedTime != mt
        self.__configFileModifiedTime = mt
        return changed
        
    def __getPeers(self):
        if self.configurationFileChanged():
            self.Peers = []
            with open(os.path.join(DashboardConfig.GetConfig("Server", "wg_conf_path")[1], f'{self.Name}.conf'), 'r') as configFile:
                p = []
                pCounter = -1
                content = configFile.read().split('\n')
                try:
                    peerStarts = content.index("[Peer]")
                    content = content[peerStarts:]
                    for i in content:
                        if not regex_match("#(.*)", i) and not regex_match(";(.*)", i):
                            if i == "[Peer]":
                                pCounter += 1
                                p.append({})
                                p[pCounter]["name"] = ""
                            else:
                                if len(i) > 0:
                                    split = re.split(r'\s*=\s*', i, 1)
                                    if len(split) == 2:
                                        p[pCounter][split[0]] = split[1]
                        
                        if regex_match("#Name# = (.*)", i):
                            split = re.split(r'\s*=\s*', i, 1)
                            if len(split) == 2:
                                p[pCounter]["name"] = split[1]
                    
                    for i in p:
                        if "PublicKey" in i.keys():
                            checkIfExist = sqlSelect("SELECT * FROM '%s' WHERE id = ?" % self.Name,
                                                          ((i['PublicKey']),)).fetchone()
                            if checkIfExist is None:
                                newPeer = {
                                    "id": i['PublicKey'],
                                    "private_key": "",
                                    "DNS": DashboardConfig.GetConfig("Peers", "peer_global_DNS")[1],
                                    "endpoint_allowed_ip": DashboardConfig.GetConfig("Peers", "peer_endpoint_allowed_ip")[
                                        1],
                                    "name": i.get("name"),
                                    "total_receive": 0,
                                    "total_sent": 0,
                                    "total_data": 0,
                                    "endpoint": "N/A",
                                    "status": "stopped",
                                    "latest_handshake": "N/A",
                                    "allowed_ip": i.get("AllowedIPs", "N/A"),
                                    "cumu_receive": 0,
                                    "cumu_sent": 0,
                                    "cumu_data": 0,
                                    "traffic": [],
                                    "mtu": DashboardConfig.GetConfig("Peers", "peer_mtu")[1],
                                    "keepalive": DashboardConfig.GetConfig("Peers", "peer_keep_alive")[1],
                                    "remote_endpoint": DashboardConfig.GetConfig("Peers", "remote_endpoint")[1],
                                    "preshared_key": i["PresharedKey"] if "PresharedKey" in i.keys() else ""
                                }
                                sqlUpdate(
                                    """
                                    INSERT INTO '%s'
                                        VALUES (:id, :private_key, :DNS, :endpoint_allowed_ip, :name, :total_receive, :total_sent, 
                                        :total_data, :endpoint, :status, :latest_handshake, :allowed_ip, :cumu_receive, :cumu_sent, 
                                        :cumu_data, :mtu, :keepalive, :remote_endpoint, :preshared_key);
                                    """ % self.Name
                                    , newPeer)
                                self.Peers.append(Peer(newPeer, self))
                            else:
                                sqlUpdate("UPDATE '%s' SET allowed_ip = ? WHERE id = ?" % self.Name,
                                               (i.get("AllowedIPs", "N/A"), i['PublicKey'],))
                                self.Peers.append(Peer(checkIfExist, self))
                except Exception as e:
                    if __name__ == '__main__':
                        print(f"[WGDashboard] {self.Name} Error: {str(e)}")
        else:
            self.Peers.clear()
            checkIfExist = sqlSelect("SELECT * FROM '%s'" % self.Name).fetchall()
            for i in checkIfExist:
                self.Peers.append(Peer(i, self))
            
    def addPeers(self, peers: list):
        try:
            for i in peers:
                newPeer = {
                    "id": i['id'],
                    "private_key": i['private_key'],
                    "DNS": i['DNS'],
                    "endpoint_allowed_ip": i['endpoint_allowed_ip'],
                    "name": i['name'],
                    "total_receive": 0,
                    "total_sent": 0,
                    "total_data": 0,
                    "endpoint": "N/A",
                    "status": "stopped",
                    "latest_handshake": "N/A",
                    "allowed_ip": i.get("allowed_ip", "N/A"),
                    "cumu_receive": 0,
                    "cumu_sent": 0,
                    "cumu_data": 0,
                    "traffic": [],
                    "mtu": i['mtu'],
                    "keepalive": i['keepalive'],
                    "remote_endpoint": DashboardConfig.GetConfig("Peers", "remote_endpoint")[1],
                    "preshared_key": i["preshared_key"]
                }
                sqlUpdate(
                    """
                    INSERT INTO '%s'
                        VALUES (:id, :private_key, :DNS, :endpoint_allowed_ip, :name, :total_receive, :total_sent, 
                        :total_data, :endpoint, :status, :latest_handshake, :allowed_ip, :cumu_receive, :cumu_sent, 
                        :cumu_data, :mtu, :keepalive, :remote_endpoint, :preshared_key);
                    """ % self.Name
                    , newPeer)
            for p in peers:
                subprocess.check_output(f"wg set {self.Name} peer {p['id']} allowed-ips {p['allowed_ip']}",
                                        shell=True, stderr=subprocess.STDOUT)
            subprocess.check_output(
                f"wg-quick save {self.Name}", shell=True, stderr=subprocess.STDOUT)
            self.getPeersList()
            return True
        except Exception as e:
            print(str(e))
            return False
        
    def searchPeer(self, publicKey):
        for i in self.Peers:
            if i.id == publicKey:
                return True, i
        return False, None

    def allowAccessPeers(self, listOfPublicKeys):
        if not self.getStatus():
            self.toggleConfiguration()
        
        for i in listOfPublicKeys:
            p = sqlSelect("SELECT * FROM '%s_restrict_access' WHERE id = ?" % self.Name, (i,)).fetchone()
            if p is not None:
                sqlUpdate("INSERT INTO '%s' SELECT * FROM %s_restrict_access WHERE id = ?"
                               % (self.Name, self.Name,), (p['id'],))
                sqlUpdate("DELETE FROM '%s_restrict_access' WHERE id = ?"
                               % self.Name, (p['id'],))
                
                presharedKeyExist = len(p['preshared_key']) > 0
                rd = random.Random()
                uid = uuid.UUID(int=rd.getrandbits(128), version=4)
                if presharedKeyExist:
                    with open(f"{uid}", "w+") as f:
                        f.write(p['preshared_key'])
                        
<<<<<<< HEAD
                subprocess.check_output(f"wg set {self.Name} peer {p['id']} allowed-ips {p['allowed_ip'].replace(' ', '')}{f' preshared-key {uid}' if presharedKeyExist else ''}",
=======
                subprocess.check_output(f"wg set {self.Name} peer {p['id']} allowed-ips {p['allowed_ip']}{f' preshared-key {uid}' if presharedKeyExist else ''}",
>>>>>>> 183be5da
                                        shell=True, stderr=subprocess.STDOUT)
                if presharedKeyExist: os.remove(str(uid))
            else:
                return ResponseObject(False, "Failed to allow access of peer " + i)
        if not self.__wgSave():
            return ResponseObject(False, "Failed to save configuration through WireGuard")

        self.__getPeers()
        return ResponseObject(True, "Allow access successfully")

    def restrictPeers(self, listOfPublicKeys):
        numOfRestrictedPeers = 0
        numOfFailedToRestrictPeers = 0
        if not self.getStatus():
            self.toggleConfiguration()
        for p in listOfPublicKeys:
            found, pf = self.searchPeer(p)
            if found:
                try:
                    subprocess.check_output(f"wg set {self.Name} peer {pf.id} remove",
                                            shell=True, stderr=subprocess.STDOUT)
                    sqlUpdate("INSERT INTO '%s_restrict_access' SELECT * FROM %s WHERE id = ?" %
                                   (self.Name, self.Name,), (pf.id,))
                    sqlUpdate("UPDATE '%s_restrict_access' SET status = 'stopped' WHERE id = ?" %
                                   (self.Name,), (pf.id,))
                    sqlUpdate("DELETE FROM '%s' WHERE id = ?" % self.Name, (pf.id,))
                    numOfRestrictedPeers += 1
                except Exception as e:
                    numOfFailedToRestrictPeers += 1

        if not self.__wgSave():
            return ResponseObject(False, "Failed to save configuration through WireGuard")

        self.__getPeers()

        if numOfRestrictedPeers == len(listOfPublicKeys):
            return ResponseObject(True, f"Restricted {numOfRestrictedPeers} peer(s)")
        return ResponseObject(False,
                              f"Restricted {numOfRestrictedPeers} peer(s) successfully. Failed to restrict {numOfFailedToRestrictPeers} peer(s)")
        pass

    def deletePeers(self, listOfPublicKeys):
        numOfDeletedPeers = 0
        numOfFailedToDeletePeers = 0
        if not self.getStatus():
            self.toggleConfiguration()
        for p in listOfPublicKeys:
            found, pf = self.searchPeer(p)
            if found:
                try:
                    subprocess.check_output(f"wg set {self.Name} peer {pf.id} remove",
                                            shell=True, stderr=subprocess.STDOUT)
                    sqlUpdate("DELETE FROM '%s' WHERE id = ?" % self.Name, (pf.id,))
                    numOfDeletedPeers += 1
                except Exception as e:
                    numOfFailedToDeletePeers += 1

        if not self.__wgSave():
            return ResponseObject(False, "Failed to save configuration through WireGuard")

        self.__getPeers()

        if numOfDeletedPeers == len(listOfPublicKeys):
            return ResponseObject(True, f"Deleted {numOfDeletedPeers} peer(s)")
        return ResponseObject(False,
                              f"Deleted {numOfDeletedPeers} peer(s) successfully. Failed to delete {numOfFailedToDeletePeers} peer(s)")

    def __savePeers(self):
        for i in self.Peers:
            d = i.toJson()
            sqlUpdate(
                '''
                UPDATE '%s' SET private_key = :private_key, 
                    DNS = :DNS, endpoint_allowed_ip = :endpoint_allowed_ip, name = :name, 
                    total_receive = :total_receive, total_sent = :total_sent, total_data = :total_data, 
                    endpoint = :endpoint, status = :status, latest_handshake = :latest_handshake, 
                    allowed_ip = :allowed_ip, cumu_receive = :cumu_receive, cumu_sent = :cumu_sent, 
                    cumu_data = :cumu_data, mtu = :mtu, keepalive = :keepalive, 
                    remote_endpoint = :remote_endpoint, preshared_key = :preshared_key WHERE id = :id
                ''' % self.Name, d
            )

    def __wgSave(self) -> tuple[bool, str] | tuple[bool, None]:
        try:
            subprocess.check_output(f"wg-quick save {self.Name}", shell=True, stderr=subprocess.STDOUT)
            return True, None
        except subprocess.CalledProcessError as e:
            return False, str(e)

    def getPeersLatestHandshake(self):
        if not self.getStatus():
            self.toggleConfiguration()
        try:
            latestHandshake = subprocess.check_output(f"wg show {self.Name} latest-handshakes",
                                                      shell=True, stderr=subprocess.STDOUT)
        except subprocess.CalledProcessError:
            return "stopped"
        latestHandshake = latestHandshake.decode("UTF-8").split()
        count = 0
        now = datetime.now()
        time_delta = timedelta(minutes=2)
        for _ in range(int(len(latestHandshake) / 2)):
            minus = now - datetime.fromtimestamp(int(latestHandshake[count + 1]))
            if minus < time_delta:
                status = "running"
            else:
                status = "stopped"
            if int(latestHandshake[count + 1]) > 0:
                sqlUpdate("UPDATE '%s' SET latest_handshake = ?, status = ? WHERE id= ?" % self.Name
                              , (str(minus).split(".", maxsplit=1)[0], status, latestHandshake[count],))
            else:
                sqlUpdate("UPDATE '%s' SET latest_handshake = 'No Handshake', status = ? WHERE id= ?" % self.Name
                              , (status, latestHandshake[count],))
            count += 2
    
    def getPeersTransfer(self):
        if not self.getStatus():
            self.toggleConfiguration()
        try:
            data_usage = subprocess.check_output(f"wg show {self.Name} transfer",
                                                 shell=True, stderr=subprocess.STDOUT)
            data_usage = data_usage.decode("UTF-8").split("\n")
            data_usage = [p.split("\t") for p in data_usage]
            for i in range(len(data_usage)):
                if len(data_usage[i]) == 3:
                    cur_i = sqlSelect(
                        "SELECT total_receive, total_sent, cumu_receive, cumu_sent, status FROM '%s' WHERE id= ? "
                        % self.Name, (data_usage[i][0],)).fetchone()
                    if cur_i is not None:
                        cur_i = dict(cur_i)
                        total_sent = cur_i['total_sent']
                        total_receive = cur_i['total_receive']
                        cur_total_sent = float(data_usage[i][2]) / (1024 ** 3)
                        cur_total_receive = float(data_usage[i][1]) / (1024 ** 3)
                        cumulative_receive = cur_i['cumu_receive'] + total_receive
                        cumulative_sent = cur_i['cumu_sent'] + total_sent
                        if total_sent <= cur_total_sent and total_receive <= cur_total_receive:
                            total_sent = cur_total_sent
                            total_receive = cur_total_receive
                        else:
                            sqlUpdate(
                                "UPDATE '%s' SET cumu_receive = ?, cumu_sent = ?, cumu_data = ? WHERE id = ?" %
                                self.Name, (cumulative_receive, cumulative_sent,
                                            cumulative_sent + cumulative_receive,
                                            data_usage[i][0],))
                            total_sent = 0
                            total_receive = 0
                        _, p = self.searchPeer(data_usage[i][0])
                        if p.total_receive != total_receive or p.total_sent != total_sent:
                            sqlUpdate(
                                "UPDATE '%s' SET total_receive = ?, total_sent = ?, total_data = ? WHERE id = ?"
                                % self.Name, (total_receive, total_sent,
                                              total_receive + total_sent, data_usage[i][0],))
        except Exception as e:
            print(f"[WGDashboard] {self.Name} Error: {str(e)} {str(e.__traceback__)}")

    def getPeersEndpoint(self):
        if not self.getStatus():
            self.toggleConfiguration()
        try:
            data_usage = subprocess.check_output(f"wg show {self.Name} endpoints",
                                                 shell=True, stderr=subprocess.STDOUT)
        except subprocess.CalledProcessError:
            return "stopped"
        data_usage = data_usage.decode("UTF-8").split()
        count = 0
        for _ in range(int(len(data_usage) / 2)):
            sqlUpdate("UPDATE '%s' SET endpoint = ? WHERE id = ?" % self.Name
                          , (data_usage[count + 1], data_usage[count],))
            count += 2

    def toggleConfiguration(self) -> [bool, str]:
        self.getStatus()
        if self.Status:
            try:
                check = subprocess.check_output(f"wg-quick down {self.Name}",
                                                shell=True, stderr=subprocess.STDOUT)
            except subprocess.CalledProcessError as exc:
                return False, str(exc.output.strip().decode("utf-8"))
        else:
            try:
                check = subprocess.check_output(f"wg-quick up {self.Name}",
                                                shell=True, stderr=subprocess.STDOUT)
            except subprocess.CalledProcessError as exc:
                return False, str(exc.output.strip().decode("utf-8"))
        self.getStatus()
        return True, None

    def getPeersList(self):
        self.__getPeers()
        return self.Peers

    def getRestrictedPeersList(self) -> list:
        self.__getRestrictedPeers()
        return self.RestrictedPeers

    def toJson(self):
        self.Status = self.getStatus()
        return {
            "Status": self.Status,
            "Name": self.Name,
            "PrivateKey": self.PrivateKey,
            "PublicKey": self.PublicKey,
            "Address": self.Address,
            "ListenPort": self.ListenPort,
            "PreUp": self.PreUp,
            "PreDown": self.PreDown,
            "PostUp": self.PostUp,
            "PostDown": self.PostDown,
            "SaveConfig": self.SaveConfig,
            "DataUsage": {
                "Total": sum(list(map(lambda x: x.cumu_data + x.total_data, self.Peers))),
                "Sent": sum(list(map(lambda x: x.cumu_sent + x.total_sent, self.Peers))),
                "Receive": sum(list(map(lambda x: x.cumu_receive + x.total_receive, self.Peers)))
            },
            "ConnectedPeers": len(list(filter(lambda x: x.status == "running", self.Peers))),
            "TotalPeers": len(self.Peers)
        }
    
    def backupConfigurationFile(self):
        if not os.path.exists(os.path.join(DashboardConfig.GetConfig("Server", "wg_conf_path")[1], 'WGDashboard_Backup')):
            os.mkdir(os.path.join(DashboardConfig.GetConfig("Server", "wg_conf_path")[1], 'WGDashboard_Backup'))
        time = datetime.now().strftime("%Y%m%d%H%M%S")
        shutil.copy(
            self.__configPath,
            os.path.join(DashboardConfig.GetConfig("Server", "wg_conf_path")[1], 'WGDashboard_Backup', f'{self.Name}_{time}.conf')
        )
        with open(os.path.join(DashboardConfig.GetConfig("Server", "wg_conf_path")[1], 'WGDashboard_Backup', f'{self.Name}_{time}.sql'), 'w+') as f:
            for l in self.__dumpDatabase():
                f.write(l + "\n")
        
    def getBackups(self, databaseContent: bool = False) -> list[dict[str: str, str: str, str: str]]:
        backups = []
        
        directory = os.path.join(DashboardConfig.GetConfig("Server", "wg_conf_path")[1], 'WGDashboard_Backup')
        files = [(file, os.path.getctime(os.path.join(directory, file)))
                 for file in os.listdir(directory) if os.path.isfile(os.path.join(directory, file))]
        files.sort(key=lambda x: x[1], reverse=True)
        
        for f, ct in files:
            if _regexMatch(f"^({self.Name})_(.*)\\.(conf)$", f):
                s = re.search(f"^({self.Name})_(.*)\\.(conf)$", f)
                date = s.group(2)
                d = {
                    "filename": f,
                    "backupDate": date,
                    "content": open(os.path.join(DashboardConfig.GetConfig("Server", "wg_conf_path")[1], 'WGDashboard_Backup', f), 'r').read()
                }
                if f.replace(".conf", ".sql") in list(os.listdir(directory)):
                    d['database'] = True
                    if databaseContent:
                        d['databaseContent'] = open(os.path.join(DashboardConfig.GetConfig("Server", "wg_conf_path")[1], 'WGDashboard_Backup', f.replace(".conf", ".sql")), 'r').read()
                backups.append(d)
        
        return backups
    
    def restoreBackup(self, backupFileName: str) -> bool:
        backups = list(map(lambda x : x['filename'], self.getBackups()))
        if backupFileName not in backups:
            return False
        self.backupConfigurationFile()
        if self.Status:
            self.toggleConfiguration()
        target = os.path.join(DashboardConfig.GetConfig("Server", "wg_conf_path")[1], 'WGDashboard_Backup', backupFileName)
        targetSQL = os.path.join(DashboardConfig.GetConfig("Server", "wg_conf_path")[1], 'WGDashboard_Backup', backupFileName.replace(".conf", ".sql"))
        if not os.path.exists(target):
            return False
        targetContent = open(target, 'r').read()
        try:
            with open(os.path.join(DashboardConfig.GetConfig("Server", "wg_conf_path")[1], f'{self.Name}.conf'), 'w') as f:
                f.write(targetContent)
        except Exception as e:
            return False
        self.__parseConfigurationFile()
        self.__dropDatabase()
        self.__importDatabase(targetSQL)
        self.__initPeersList()
        return True
    
    def deleteBackup(self, backupFileName: str) -> bool:
        backups = list(map(lambda x : x['filename'], self.getBackups()))
        if backupFileName not in backups:
            return False
        try:
            os.remove(os.path.join(DashboardConfig.GetConfig("Server", "wg_conf_path")[1], 'WGDashboard_Backup', backupFileName))
        except Exception as e:
            return False
        return True
    
    def updateConfigurationSettings(self, newData: dict) -> tuple[bool, str]:
        if self.Status:
            self.toggleConfiguration()
        original = []
        dataChanged = False
        with open(os.path.join(DashboardConfig.GetConfig("Server", "wg_conf_path")[1], f'{self.Name}.conf'), 'r') as f:
            original = f.readlines()
            original = [l.rstrip("\n") for l in original]
            allowEdit = ["Address", "PreUp", "PostUp", "PreDown", "PostDown", "ListenPost"]
            start = original.index("[Interface]")
            for line in range(start+1, len(original)):
                if original[line] == "[Peer]":
                    break
                split = re.split(r'\s*=\s*', original[line], 1)
                if len(split) == 2:
                    key = split[0]
                    value = split[1]
                    if key in allowEdit and key in newData.keys() and value != newData[key]:
                        split[1] = newData[key]
                        original[line] = " = ".join(split)
                        if isinstance(getattr(self, key), bool):
                            setattr(self, key, _strToBool(newData[key]))
                        else:
                            setattr(self, key, str(newData[key]))
                        dataChanged = True
                    print(original[line])
        if dataChanged:
            with open(os.path.join(DashboardConfig.GetConfig("Server", "wg_conf_path")[1], f'{self.Name}.conf'), 'w') as f:
                f.write("\n".join(original))
            self.backupConfigurationFile()
        
        
        status, msg = self.toggleConfiguration()        
        if not status:
            return False, msg
        return True, ""
    
    def deleteConfiguration(self):
        if self.getStatus():
            self.toggleConfiguration()
        os.remove(self.__configPath)
        self.__dropDatabase()
        return True
    
    def renameConfiguration(self, newConfigurationName) -> tuple[bool, str]:
        if newConfigurationName in WireguardConfigurations.keys():
            return False, "Configuration name already exist"
        try:
            if self.getStatus():
                self.toggleConfiguration()
            self.__createDatabase(newConfigurationName)
            sqlUpdate(f'INSERT INTO "{newConfigurationName}" SELECT * FROM "{self.Name}"')
            sqlUpdate(f'INSERT INTO "{newConfigurationName}_restrict_access" SELECT * FROM "{self.Name}_restrict_access"')
            sqlUpdate(f'INSERT INTO "{newConfigurationName}_deleted" SELECT * FROM "{self.Name}_deleted"')
            sqlUpdate(f'INSERT INTO "{newConfigurationName}_transfer" SELECT * FROM "{self.Name}_transfer"')
            AllPeerJobs.updateJobConfigurationName(self.Name, newConfigurationName)
            shutil.copy(
                self.__configPath,
                os.path.join(DashboardConfig.GetConfig("Server", "wg_conf_path")[1], f'{newConfigurationName}.conf')
            )
            self.deleteConfiguration()
        except Exception as e:
            return False, str(e)
        return True, None
        
class Peer:
    def __init__(self, tableData, configuration: WireguardConfiguration):
        self.configuration = configuration
        self.id = tableData["id"]
        self.private_key = tableData["private_key"]
        self.DNS = tableData["DNS"]
        self.endpoint_allowed_ip = tableData["endpoint_allowed_ip"]
        self.name = tableData["name"]
        self.total_receive = tableData["total_receive"]
        self.total_sent = tableData["total_sent"]
        self.total_data = tableData["total_data"]
        self.endpoint = tableData["endpoint"]
        self.status = tableData["status"]
        self.latest_handshake = tableData["latest_handshake"]
        self.allowed_ip = tableData["allowed_ip"]
        self.cumu_receive = tableData["cumu_receive"]
        self.cumu_sent = tableData["cumu_sent"]
        self.cumu_data = tableData["cumu_data"]
        self.mtu = tableData["mtu"]
        self.keepalive = tableData["keepalive"]
        self.remote_endpoint = tableData["remote_endpoint"]
        self.preshared_key = tableData["preshared_key"]
        self.jobs: list[PeerJob] = []
        self.ShareLink: list[PeerShareLink] = []
        self.getJobs()
        self.getShareLink()

    def toJson(self):
        self.getJobs()
        self.getShareLink()
        return self.__dict__

    def __repr__(self):
        return str(self.toJson())

    def updatePeer(self, name: str, private_key: str,
                   preshared_key: str,
                   dns_addresses: str, allowed_ip: str, endpoint_allowed_ip: str, mtu: int,
                   keepalive: int) -> ResponseObject:
        if not self.configuration.getStatus():
            self.configuration.toggleConfiguration()

        existingAllowedIps = [item for row in list(
            map(lambda x: [q.strip() for q in x.split(',')],
                map(lambda y: y.allowed_ip,
                    list(filter(lambda k: k.id != self.id, self.configuration.getPeersList()))))) for item in row]

        if allowed_ip in existingAllowedIps:
            return ResponseObject(False, "Allowed IP already taken by another peer")
        if not _checkIPWithRange(endpoint_allowed_ip):
            return ResponseObject(False, f"Endpoint Allowed IPs format is incorrect")
        if len(dns_addresses) > 0 and not _checkDNS(dns_addresses):
            return ResponseObject(False, f"DNS format is incorrect")
        if mtu < 0 or mtu > 1460:
            return ResponseObject(False, "MTU format is not correct")
        if keepalive < 0:
            return ResponseObject(False, "Persistent Keepalive format is not correct")
        if len(private_key) > 0:
            pubKey = _generatePublicKey(private_key)
            if not pubKey[0] or pubKey[1] != self.id:
                return ResponseObject(False, "Private key does not match with the public key")
        try:
            rd = random.Random()
            uid = uuid.UUID(int=rd.getrandbits(128), version=4)
            pskExist = len(preshared_key) > 0
            
            if pskExist:
                with open(f"{uid}", "w+") as f:
                    f.write(preshared_key)
            newAllowedIPs = allowed_ip.replace(" ", "")
            updateAllowedIp = subprocess.check_output(
                f"wg set {self.configuration.Name} peer {self.id} allowed-ips {newAllowedIPs}{f' preshared-key {uid}' if pskExist else ''}",
                shell=True, stderr=subprocess.STDOUT)
            
            if pskExist: os.remove(str(uid))
            
            if len(updateAllowedIp.decode().strip("\n")) != 0:
                return ResponseObject(False,
                                      "Update peer failed when updating Allowed IPs")
            saveConfig = subprocess.check_output(f"wg-quick save {self.configuration.Name}",
                                                 shell=True, stderr=subprocess.STDOUT)
            if f"wg showconf {self.configuration.Name}" not in saveConfig.decode().strip('\n'):
                return ResponseObject(False,
                                      "Update peer failed when saving the configuration")
            sqlUpdate(
                '''UPDATE '%s' SET name = ?, private_key = ?, DNS = ?, endpoint_allowed_ip = ?, mtu = ?, 
                keepalive = ?, preshared_key = ? WHERE id = ?''' % self.configuration.Name,
                (name, private_key, dns_addresses, endpoint_allowed_ip, mtu,
                 keepalive, preshared_key, self.id,)
            )
            return ResponseObject()
        except subprocess.CalledProcessError as exc:
            return ResponseObject(False, exc.output.decode("UTF-8").strip())

    def downloadPeer(self) -> dict[str, str]:
        filename = self.name
        if len(filename) == 0:
            filename = "UntitledPeer"
        filename = "".join(filename.split(' '))
        filename = f"{filename}_{self.configuration.Name}"
        illegal_filename = [".", ",", "/", "?", "<", ">", "\\", ":", "*", '|' '\"', "com1", "com2", "com3",
                            "com4", "com5", "com6", "com7", "com8", "com9", "lpt1", "lpt2", "lpt3", "lpt4",
                            "lpt5", "lpt6", "lpt7", "lpt8", "lpt9", "con", "nul", "prn"]
        for i in illegal_filename:
            filename = filename.replace(i, "")

        peerConfiguration = f'''[Interface]
PrivateKey = {self.private_key}
Address = {self.allowed_ip}
MTU = {str(self.mtu)}
'''
        if len(self.DNS) > 0:
            peerConfiguration += f"DNS = {self.DNS}\n"
        peerConfiguration += f'''
[Peer]
PublicKey = {self.configuration.PublicKey}
AllowedIPs = {self.endpoint_allowed_ip}
Endpoint = {DashboardConfig.GetConfig("Peers", "remote_endpoint")[1]}:{self.configuration.ListenPort}
PersistentKeepalive = {str(self.keepalive)}
'''
        if len(self.preshared_key) > 0:
            peerConfiguration += f"PresharedKey = {self.preshared_key}\n"
        return {
            "fileName": filename,
            "file": peerConfiguration
        }

    def getJobs(self):
        self.jobs = AllPeerJobs.searchJob(self.configuration.Name, self.id)

    def getShareLink(self):
        self.ShareLink = AllPeerShareLinks.getLink(self.configuration.Name, self.id)
        
    def resetDataUsage(self, type):
        try:
            if type == "total":
                sqlUpdate("UPDATE '%s' SET total_data = 0, cumu_data = 0, total_receive = 0, cumu_receive = 0, total_sent = 0, cumu_sent = 0  WHERE id = ?" % self.configuration.Name, (self.id, ))
            elif type == "receive":
                sqlUpdate("UPDATE '%s' SET total_receive = 0, cumu_receive = 0 WHERE id = ?" % self.configuration.Name, (self.id, ))
            elif type == "sent":
                sqlUpdate("UPDATE '%s' SET total_sent = 0, cumu_sent = 0 WHERE id = ?" % self.configuration.Name, (self.id, ))
            else:
                return False
        except Exception as e:
            return False
        return True
# Regex Match
def regex_match(regex, text):
    pattern = re.compile(regex)
    return pattern.search(text) is not None

class DashboardAPIKey:
    def __init__(self, Key: str, CreatedAt: str, ExpiredAt: str):
        self.Key = Key
        self.CreatedAt = CreatedAt
        self.ExpiredAt = ExpiredAt
    
    def toJson(self):
        return self.__dict__

class DashboardConfig:

    def __init__(self):
        if not os.path.exists(DASHBOARD_CONF):
            open(DASHBOARD_CONF, "x")
        self.__config = configparser.ConfigParser(strict=False)
        self.__config.read_file(open(DASHBOARD_CONF, "r+"))
        self.hiddenAttribute = ["totp_key"]
        self.__default = {
            "Account": {
                "username": "admin",
                "password": "admin",
                "enable_totp": "false",
                "totp_verified": "false",
                "totp_key": pyotp.random_base32()
            },
            "Server": {
                "wg_conf_path": "/etc/wireguard",
                "app_prefix": "",
                "app_ip": "0.0.0.0",
                "app_port": "10086",
                "auth_req": "true",
                "version": DASHBOARD_VERSION,
                "dashboard_refresh_interval": "60000",
                "dashboard_sort": "status",
                "dashboard_theme": "dark",
                "dashboard_api_key": "false",
                "dashboard_language": "en"
            },
            "Peers": {
                "peer_global_DNS": "1.1.1.1",
                "peer_endpoint_allowed_ip": "0.0.0.0/0",
                "peer_display_mode": "grid",
                "remote_endpoint": ifcfg.default_interface()['inet'] if ifcfg.default_interface() else '',
                "peer_MTU": "1420",
                "peer_keep_alive": "21"
            },
            "Other": {
                "welcome_session": "true"
            },
            "Database":{
                "type": "sqlite"
            },
            "WireGuardConfiguration": {
                "autostart": ""
            }
        }

        for section, keys in self.__default.items():
            for key, value in keys.items():
                exist, currentData = self.GetConfig(section, key)
                if not exist:
                    self.SetConfig(section, key, value, True)
        self.__createAPIKeyTable()
        self.DashboardAPIKeys = self.__getAPIKeys()
        self.APIAccessed = False
        self.SetConfig("Server", "version", DASHBOARD_VERSION)
    
    
    def __createAPIKeyTable(self):
        existingTable = sqlSelect("SELECT name FROM sqlite_master WHERE type='table' AND name = 'DashboardAPIKeys'").fetchall()
        if len(existingTable) == 0:
            sqlUpdate("CREATE TABLE DashboardAPIKeys (Key VARCHAR NOT NULL PRIMARY KEY, CreatedAt DATETIME NOT NULL DEFAULT (datetime('now', 'localtime')), ExpiredAt VARCHAR)")
    
    def __getAPIKeys(self) -> list[DashboardAPIKey]:
        keys = sqlSelect("SELECT * FROM DashboardAPIKeys WHERE ExpiredAt IS NULL OR ExpiredAt > datetime('now', 'localtime') ORDER BY CreatedAt DESC").fetchall()
        fKeys = []
        for k in keys:
            
            fKeys.append(DashboardAPIKey(*k))
        return fKeys
    
    def createAPIKeys(self, ExpiredAt = None):
        newKey = secrets.token_urlsafe(32)
        sqlUpdate('INSERT INTO DashboardAPIKeys (Key, ExpiredAt) VALUES (?, ?)', (newKey, ExpiredAt,))
        
        self.DashboardAPIKeys = self.__getAPIKeys()
        
    def deleteAPIKey(self, key):
        sqlUpdate("UPDATE DashboardAPIKeys SET ExpiredAt = datetime('now', 'localtime') WHERE Key = ?", (key, ))
        self.DashboardAPIKeys = self.__getAPIKeys()
    
    def __configValidation(self, key, value: Any) -> [bool, str]:
        if type(value) is str and len(value) == 0:
            return False, "Field cannot be empty!"
        if key == "peer_global_dns":
            return _checkDNS(value)
        if key == "peer_endpoint_allowed_ip":
            value = value.split(",")
            for i in value:
                try:
                    ipaddress.ip_network(i, strict=False)
                except Exception as e:
                    return False, str(e)
        if key == "wg_conf_path":
            if not os.path.exists(value):
                return False, f"{value} is not a valid path"
        if key == "password":
            if self.GetConfig("Account", "password")[0]:
                if not self.__checkPassword(
                        value["currentPassword"], self.GetConfig("Account", "password")[1].encode("utf-8")):
                    return False, "Current password does not match."
                if value["newPassword"] != value["repeatNewPassword"]:
                    return False, "New passwords does not match"
        return True, ""

    def generatePassword(self, plainTextPassword: str):
        return bcrypt.hashpw(plainTextPassword.encode("utf-8"), bcrypt.gensalt())

    def __checkPassword(self, plainTextPassword: str, hashedPassword: bytes):
        return bcrypt.checkpw(plainTextPassword.encode("utf-8"), hashedPassword)

    def SetConfig(self, section: str, key: str, value: any, init: bool = False) -> [bool, str]:
        if key in self.hiddenAttribute and not init:
            return False, None

        if not init:
            valid, msg = self.__configValidation(key, value)
            if not valid:
                return False, msg

        if section == "Account" and key == "password":
            if not init:
                value = self.generatePassword(value["newPassword"]).decode("utf-8")
            else:
                value = self.generatePassword(value).decode("utf-8")

        if section == "Server" and key == "wg_conf_path":
            if not os.path.exists(value):
                return False, "Path does not exist"

        if section not in self.__config:
            self.__config[section] = {}

        if key not in self.__config[section].keys() or value != self.__config[section][key]:
            if type(value) is bool:
                if value:
                    self.__config[section][key] = "true"
                else:
                    self.__config[section][key] = "false"
            elif type(value) in [int, float]:
                self.__config[section][key] = str(value)
            elif type(value) is list:
                self.__config[section][key] = "||".join(value).strip("||")
            else:
                self.__config[section][key] = value
            return self.SaveConfig(), ""
        return True, ""

    def SaveConfig(self) -> bool:
        try:
            with open(DASHBOARD_CONF, "w+", encoding='utf-8') as configFile:
                self.__config.write(configFile)
            return True
        except Exception as e:
            return False

    def GetConfig(self, section, key) -> [bool, any]:
        if section not in self.__config:
            return False, None

        if key not in self.__config[section]:
            return False, None

        if self.__config[section][key] in ["1", "yes", "true", "on"]:
            return True, True

        if self.__config[section][key] in ["0", "no", "false", "off"]:
            return True, False
        
        if section == "WireGuardConfiguration" and key == "autostart":
            return True, list(filter(lambda x: len(x) > 0, self.__config[section][key].split("||")))

        return True, self.__config[section][key]

    def toJson(self) -> dict[str, dict[Any, Any]]:
        the_dict = {}

        for section in self.__config.sections():
            the_dict[section] = {}
            for key, val in self.__config.items(section):
                if key not in self.hiddenAttribute:
                    the_dict[section][key] = self.GetConfig(section, key)[1]
        return the_dict

'''
Private Functions
'''

def _strToBool(value: str) -> bool:
    return value.lower() in ("yes", "true", "t", "1", 1)

def _regexMatch(regex, text):
    pattern = re.compile(regex)
    return pattern.search(text) is not None

<<<<<<< HEAD
def _getConfigurationList(startup: bool = False):
    for i in os.listdir(DashboardConfig.GetConfig("Server", "wg_conf_path")[1]):
=======

def _getConfigurationList():
    # configurations = {}
    items = os.listdir(WG_CONF_PATH)
    items.sort()
    for i in items:
>>>>>>> 183be5da
        if _regexMatch("^(.{1,}).(conf)$", i):
            i = i.replace('.conf', '')
            try:
                if i in WireguardConfigurations.keys():
                    if WireguardConfigurations[i].configurationFileChanged():
                        WireguardConfigurations[i] = WireguardConfiguration(i)
                else:
                    WireguardConfigurations[i] = WireguardConfiguration(i, startup=startup)
            except WireguardConfiguration.InvalidConfigurationFileException as e:
                print(f"{i} have an invalid configuration file.")
    
def _checkIPWithRange(ip):
    ip_patterns = (
        r"((25[0-5]|2[0-4][0-9]|[01]?[0-9][0-9]?)(\.|\/)){4}([0-9]{1,2})(,|$)",
        r"[0-9a-fA-F]{0,4}(:([0-9a-fA-F]{0,4})){1,7}\/([0-9]{1,3})(,|$)"
    )

    for match_pattern in ip_patterns:
        match_result = regex_match(match_pattern, ip)
        if match_result:
            result = match_result
            break
    else:
        result = None

    return result

def _checkIP(ip):
    ip_patterns = (
        r"((25[0-5]|2[0-4][0-9]|[01]?[0-9][0-9]?)(\.|$)){4}",
        r"[0-9a-fA-F]{0,4}(:([0-9a-fA-F]{0,4})){1,7}$"
    )
    for match_pattern in ip_patterns:
        match_result = regex_match(match_pattern, ip)
        if match_result:
            result = match_result
            break
    else:
        result = None

    return result

def _checkDNS(dns):
    dns = dns.replace(' ', '').split(',')
    for i in dns:
        if not _checkIP(i) and not regex_match(r"(?:[a-z0-9](?:[a-z0-9-]{0,61}[a-z0-9])?\.)+[a-z][a-z]{0,61}[a-z]", i):
            return False, f"{i} does not appear to be an valid DNS address"
    return True, ""

def _generatePublicKey(privateKey) -> tuple[bool, str] | tuple[bool, None]:
    try:
        publicKey = subprocess.check_output(f"wg pubkey", input=privateKey.encode(), shell=True,
                                            stderr=subprocess.STDOUT)
        return True, publicKey.decode().strip('\n')
    except subprocess.CalledProcessError:
        return False, None

def _generatePrivateKey() -> [bool, str]:
    try:
        publicKey = subprocess.check_output(f"wg genkey", shell=True,
                                            stderr=subprocess.STDOUT)
        return True, publicKey.decode().strip('\n')
    except subprocess.CalledProcessError:
        return False, None

def _getWireguardConfigurationAvailableIP(configName: str, all: bool = False) -> tuple[bool, list[str]] | tuple[bool, None]:
    if configName not in WireguardConfigurations.keys():
        return False, None
    configuration = WireguardConfigurations[configName]
    if len(configuration.Address) > 0:
        address = configuration.Address.split(',')
        existedAddress = []
        availableAddress = []
        for p in configuration.Peers:
            if len(p.allowed_ip) > 0:
                add = p.allowed_ip.split(',')
                for i in add:
                    a, c = i.split('/')
                    try:
                        existedAddress.append(ipaddress.ip_address(a.replace(" ", "")))
                    except ValueError as error:
                        print(f"[WGDashboard] Error: {configName} peer {p.id} have invalid ip")

        for p in configuration.getRestrictedPeersList():
            if len(p.allowed_ip) > 0:
                add = p.allowed_ip.split(',')
                for i in add:
                    a, c = i.split('/')
                    existedAddress.append(ipaddress.ip_address(a.replace(" ", "")))
        
        for i in address:
            addressSplit, cidr = i.split('/')
            existedAddress.append(ipaddress.ip_address(addressSplit.replace(" ", "")))
        for i in address:
            network = ipaddress.ip_network(i.replace(" ", ""), False)
            count = 0
            for h in network.hosts():
                if h not in existedAddress:
                    availableAddress.append(ipaddress.ip_network(h).compressed)
                    count += 1
                    if not all:
                        if network.version == 6 and count > 255:
                            break
        return True, availableAddress

    return False, None


sqldb = sqlite3.connect(os.path.join(CONFIGURATION_PATH, 'db', 'wgdashboard.db'), check_same_thread=False)
sqldb.row_factory = sqlite3.Row
cursor = sqldb.cursor()

def sqlSelect(statement: str, paramters: tuple = ()) -> sqlite3.Cursor:
    with sqldb:
        try:
            cursor = sqldb.cursor()
            return cursor.execute(statement, paramters)
<<<<<<< HEAD
        except sqlite3.OperationalError as error:
            print("[WGDashboard] SQLite Error:" + str(error) + " | Statement: " + statement)
=======
            # temo fix for https://github.com/donaldzou/WGDashboard/issues/432
        except sqlite3.DatabaseError as e:
            print(f"Database error occurred: {e}")
        return []
>>>>>>> 183be5da

def sqlUpdate(statement: str, paramters: tuple = ()) -> sqlite3.Cursor:
    with sqldb:
        cursor = sqldb.cursor()
        try:
            statement = statement.rstrip(';')
            s = f'BEGIN TRANSACTION;{statement};END TRANSACTION;'
            cursor.execute(statement, paramters)
            sqldb.commit()
        except sqlite3.OperationalError as error:
            print("[WGDashboard] SQLite Error:" + str(error) + " | Statement: " + statement)

DashboardConfig = DashboardConfig()
_, APP_PREFIX = DashboardConfig.GetConfig("Server", "app_prefix")
cors = CORS(app, resources={rf"{APP_PREFIX}/api/*": {
    "origins": "*",
    "methods": "DELETE, POST, GET, OPTIONS",
    "allow_headers": ["Content-Type", "wg-dashboard-apikey"]
}})

'''
API Routes
'''

@app.before_request
def auth_req():
    if request.method.lower() == 'options':
        return ResponseObject(True)

    DashboardConfig.APIAccessed = False
    if "api" in request.path:
        if str(request.method) == "GET":
            DashboardLogger.log(str(request.url), str(request.remote_addr), Message=str(request.args))
        elif str(request.method) == "POST":
            DashboardLogger.log(str(request.url), str(request.remote_addr), Message=f"Request Args: {str(request.args)} Body:{str(request.get_json())}")
        
    
    authenticationRequired = DashboardConfig.GetConfig("Server", "auth_req")[1]
    d = request.headers
    if authenticationRequired:
        apiKey = d.get('wg-dashboard-apikey')
        apiKeyEnabled = DashboardConfig.GetConfig("Server", "dashboard_api_key")[1]
        if apiKey is not None and len(apiKey) > 0 and apiKeyEnabled:
            apiKeyExist = len(list(filter(lambda x : x.Key == apiKey, DashboardConfig.DashboardAPIKeys))) == 1
            DashboardLogger.log(str(request.url), str(request.remote_addr), Message=f"API Key Access: {('true' if apiKeyExist else 'false')} - Key: {apiKey}")
            if not apiKeyExist:
                DashboardConfig.APIAccessed = False
                response = Flask.make_response(app, {
                    "status": False,
                    "message": "API Key does not exist",
                    "data": None
                })
                response.content_type = "application/json"
                response.status_code = 401
                return response
            DashboardConfig.APIAccessed = True
        else:
            DashboardConfig.APIAccessed = False
            if ('/static/' not in request.path and "username" not in session 
                    and (f"{(APP_PREFIX if len(APP_PREFIX) > 0 else '')}/" != request.path 
                         and f"{(APP_PREFIX if len(APP_PREFIX) > 0 else '')}" != request.path)
                    and "validateAuthentication" not in request.path and "authenticate" not in request.path
                    and "getDashboardConfiguration" not in request.path and "getDashboardTheme" not in request.path
                    and "getDashboardVersion" not in request.path
                    and "sharePeer/get" not in request.path
                    and "isTotpEnabled" not in request.path
                    and "locale" not in request.path
            ):
                response = Flask.make_response(app, {
                    "status": False,
                    "message": "Unauthorized access.",
                    "data": None
                })
                response.content_type = "application/json"
                response.status_code = 401
                return response

@app.route(f'{APP_PREFIX}/api/handshake', methods=["GET", "OPTIONS"])
def API_ValidateAPIKey():
    return ResponseObject(True)

@app.get(f'{APP_PREFIX}/api/validateAuthentication')
def API_ValidateAuthentication():
    token = request.cookies.get("authToken") + ""
    if token == "" or "username" not in session or session["username"] != token:
        return ResponseObject(False, "Invalid authentication.")
    return ResponseObject(True)

@app.post(f'{APP_PREFIX}/api/authenticate')
def API_AuthenticateLogin():
    data = request.get_json()
    if DashboardConfig.APIAccessed:
        
        authToken = hashlib.sha256(f"{request.headers.get('wg-dashboard-apikey')}{datetime.now()}".encode()).hexdigest()
        session['username'] = authToken
        resp = ResponseObject(True, DashboardConfig.GetConfig("Other", "welcome_session")[1])
        resp.set_cookie("authToken", authToken)
        session.permanent = True
        return resp
    valid = bcrypt.checkpw(data['password'].encode("utf-8"),
                           DashboardConfig.GetConfig("Account", "password")[1].encode("utf-8"))
    totpEnabled = DashboardConfig.GetConfig("Account", "enable_totp")[1]
    totpValid = False
    if totpEnabled:
        totpValid = pyotp.TOTP(DashboardConfig.GetConfig("Account", "totp_key")[1]).now() == data['totp']

    if (valid
            and data['username'] == DashboardConfig.GetConfig("Account", "username")[1]
            and ((totpEnabled and totpValid) or not totpEnabled)
    ):
        authToken = hashlib.sha256(f"{data['username']}{datetime.now()}".encode()).hexdigest()
        session['username'] = authToken
        resp = ResponseObject(True, DashboardConfig.GetConfig("Other", "welcome_session")[1])
        resp.set_cookie("authToken", authToken)
        session.permanent = True
        DashboardLogger.log(str(request.url), str(request.remote_addr), Message=f"Login success: {data['username']}")
        return resp
    DashboardLogger.log(str(request.url), str(request.remote_addr), Message=f"Login failed: {data['username']}")
    if totpEnabled:
        return ResponseObject(False, "Sorry, your username, password or OTP is incorrect.")
    else:
        return ResponseObject(False, "Sorry, your username or password is incorrect.")

@app.get(f'{APP_PREFIX}/api/signout')
def API_SignOut():
    resp = ResponseObject(True, "")
    resp.delete_cookie("authToken")
    return resp

@app.route(f'{APP_PREFIX}/api/getWireguardConfigurations', methods=["GET"])
def API_getWireguardConfigurations():
    _getConfigurationList()
    return ResponseObject(data=[wc for wc in WireguardConfigurations.values()])

@app.route(f'{APP_PREFIX}/api/addWireguardConfiguration', methods=["POST"])
def API_addWireguardConfiguration():
    data = request.get_json()
    requiredKeys = [
        "ConfigurationName", "Address", "ListenPort", "PrivateKey"
    ]
    for i in requiredKeys:
        if i not in data.keys():
            return ResponseObject(False, "Please provide all required parameters.")

    # Check duplicate names, ports, address
    for i in WireguardConfigurations.values():
        if i.Name == data['ConfigurationName']:
            return ResponseObject(False,
                                  f"Already have a configuration with the name \"{data['ConfigurationName']}\"",
                                  "ConfigurationName")

        if str(i.ListenPort) == str(data["ListenPort"]):
            return ResponseObject(False,
                                  f"Already have a configuration with the port \"{data['ListenPort']}\"",
                                  "ListenPort")

        if i.Address == data["Address"]:
            return ResponseObject(False,
                                  f"Already have a configuration with the address \"{data['Address']}\"",
                                  "Address")

    if "Backup" in data.keys():
        if not os.path.exists(os.path.join(
                DashboardConfig.GetConfig("Server", "wg_conf_path")[1],
                'WGDashboard_Backup',
                data["Backup"])) or not os.path.exists(os.path.join(
            DashboardConfig.GetConfig("Server", "wg_conf_path")[1],
            'WGDashboard_Backup',
            data["Backup"].replace('.conf', '.sql'))):
            return ResponseObject(False, "Backup file does not exist")
        
        shutil.copy(
            os.path.join(DashboardConfig.GetConfig("Server", "wg_conf_path")[1], 'WGDashboard_Backup', data["Backup"]),
            os.path.join(DashboardConfig.GetConfig("Server", "wg_conf_path")[1], f'{data["ConfigurationName"]}.conf')
        )
        WireguardConfigurations[data['ConfigurationName']] = WireguardConfiguration(data=data, name=data['ConfigurationName'])
    else:
        WireguardConfigurations[data['ConfigurationName']] = WireguardConfiguration(data=data)
    return ResponseObject()

@app.get(f'{APP_PREFIX}/api/toggleWireguardConfiguration/')
def API_toggleWireguardConfiguration():
    configurationName = request.args.get('configurationName')
    if configurationName is None or len(
            configurationName) == 0 or configurationName not in WireguardConfigurations.keys():
        return ResponseObject(False, "Please provide a valid configuration name")
    toggleStatus, msg = WireguardConfigurations[configurationName].toggleConfiguration()
    return ResponseObject(toggleStatus, msg, WireguardConfigurations[configurationName].Status)

@app.post(f'{APP_PREFIX}/api/updateWireguardConfiguration')
def API_updateWireguardConfiguration():
    data = request.get_json()
    requiredKeys = ["Name"]
    for i in requiredKeys:
        if i not in data.keys():
            return ResponseObject(False, "Please provide these following field: " + ", ".join(requiredKeys))
    name = data.get("Name")
    if name not in WireguardConfigurations.keys():
        return ResponseObject(False, "Configuration does not exist")
    
    status, msg = WireguardConfigurations[name].updateConfigurationSettings(data)
    
    return ResponseObject(status, message=msg, data=WireguardConfigurations[name])

@app.post(f'{APP_PREFIX}/api/deleteWireguardConfiguration')
def API_deleteWireguardConfiguration():
    data = request.get_json()
    if "Name" not in data.keys() or data.get("Name") is None or data.get("Name") not in WireguardConfigurations.keys():
        return ResponseObject(False, "Please provide the configuration name you want to delete")
    
    status = WireguardConfigurations[data.get("Name")].deleteConfiguration()
    
    if status:
        WireguardConfigurations.pop(data.get("Name"))
    return ResponseObject(status)

@app.post(f'{APP_PREFIX}/api/renameWireguardConfiguration')
def API_renameWireguardConfiguration():
    data = request.get_json()
    keys = ["Name", "NewConfigurationName"]
    for k in keys:
        if (k not in data.keys() or data.get(k) is None or len(data.get(k)) == 0 or 
                (k == "Name" and data.get(k) not in WireguardConfigurations.keys())): 
            return ResponseObject(False, "Please provide the configuration name you want to rename")
        
    status, message = WireguardConfigurations[data.get("Name")].renameConfiguration(data.get("NewConfigurationName"))
    if status:
        WireguardConfigurations.pop(data.get("Name"))
        WireguardConfigurations[data.get("NewConfigurationName")] = WireguardConfiguration(data.get("NewConfigurationName"))
    return ResponseObject(status, message)

@app.get(f'{APP_PREFIX}/api/getWireguardConfigurationBackup')
def API_getWireguardConfigurationBackup():
    configurationName = request.args.get('configurationName')
    if configurationName is None or configurationName not in WireguardConfigurations.keys():
        return ResponseObject(False, "Configuration does not exist")
    return ResponseObject(data=WireguardConfigurations[configurationName].getBackups())

@app.get(f'{APP_PREFIX}/api/getAllWireguardConfigurationBackup')
def API_getAllWireguardConfigurationBackup():
    data = {
        "ExistingConfigurations": {},
        "NonExistingConfigurations": {}
    }
    existingConfiguration = WireguardConfigurations.keys()
    for i in existingConfiguration:
        b = WireguardConfigurations[i].getBackups(True)
        if len(b) > 0:
            data['ExistingConfigurations'][i] = WireguardConfigurations[i].getBackups(True)

    directory = os.path.join(DashboardConfig.GetConfig("Server", "wg_conf_path")[1], 'WGDashboard_Backup')
    files = [(file, os.path.getctime(os.path.join(directory, file)))
             for file in os.listdir(directory) if os.path.isfile(os.path.join(directory, file))]
    files.sort(key=lambda x: x[1], reverse=True)

    for f, ct in files:
        if _regexMatch(f"^(.*)_(.*)\.(conf)$", f):
            s = re.search(f"^(.*)_(.*)\.(conf)$", f)
            name = s.group(1)
            if name not in existingConfiguration:
                if name not in data['NonExistingConfigurations'].keys():
                    data['NonExistingConfigurations'][name] = []
                
                date = s.group(2)
                d = {
                    "filename": f,
                    "backupDate": date,
                    "content": open(os.path.join(DashboardConfig.GetConfig("Server", "wg_conf_path")[1], 'WGDashboard_Backup', f), 'r').read()
                }
                if f.replace(".conf", ".sql") in list(os.listdir(directory)):
                    d['database'] = True
                    d['databaseContent'] = open(os.path.join(DashboardConfig.GetConfig("Server", "wg_conf_path")[1], 'WGDashboard_Backup', f.replace(".conf", ".sql")), 'r').read()
                data['NonExistingConfigurations'][name].append(d)
    return ResponseObject(data=data)

@app.get(f'{APP_PREFIX}/api/createWireguardConfigurationBackup')
def API_createWireguardConfigurationBackup():
    configurationName = request.args.get('configurationName')
    if configurationName is None or configurationName not in WireguardConfigurations.keys():
        return ResponseObject(False, "Configuration does not exist")
    return ResponseObject(status=WireguardConfigurations[configurationName].backupConfigurationFile(), 
                          data=WireguardConfigurations[configurationName].getBackups())

@app.post(f'{APP_PREFIX}/api/deleteWireguardConfigurationBackup')
def API_deleteWireguardConfigurationBackup():
    data = request.get_json()
    if ("configurationName" not in data.keys() or 
            "backupFileName" not in data.keys() or
            len(data['configurationName']) == 0 or 
            len(data['backupFileName']) == 0):
        return ResponseObject(False, 
        "Please provide configurationName and backupFileName in body")
    configurationName = data['configurationName']
    backupFileName = data['backupFileName']
    if configurationName not in WireguardConfigurations.keys():
        return ResponseObject(False, "Configuration does not exist")
    
    return ResponseObject(WireguardConfigurations[configurationName].deleteBackup(backupFileName))

@app.post(f'{APP_PREFIX}/api/restoreWireguardConfigurationBackup')
def API_restoreWireguardConfigurationBackup():
    data = request.get_json()
    if ("configurationName" not in data.keys() or
            "backupFileName" not in data.keys() or
            len(data['configurationName']) == 0 or
            len(data['backupFileName']) == 0):
        return ResponseObject(False,
                              "Please provide configurationName and backupFileName in body")
    configurationName = data['configurationName']
    backupFileName = data['backupFileName']
    if configurationName not in WireguardConfigurations.keys():
        return ResponseObject(False, "Configuration does not exist")

    return ResponseObject(WireguardConfigurations[configurationName].restoreBackup(backupFileName))
    
@app.get(f'{APP_PREFIX}/api/getDashboardConfiguration')
def API_getDashboardConfiguration():
    return ResponseObject(data=DashboardConfig.toJson())

@app.post(f'{APP_PREFIX}/api/updateDashboardConfigurationItem')
def API_updateDashboardConfigurationItem():
    data = request.get_json()
    if "section" not in data.keys() or "key" not in data.keys() or "value" not in data.keys():
        return ResponseObject(False, "Invalid request.")
    valid, msg = DashboardConfig.SetConfig(
        data["section"], data["key"], data['value'])
    if not valid:
        return ResponseObject(False, msg)
    
    if data['section'] == "Server":
        if data['key'] == 'wg_conf_path':
            WireguardConfigurations.clear()
            _getConfigurationList()
            
    return ResponseObject(True, data=DashboardConfig.GetConfig(data["section"], data["key"])[1])

@app.get(f'{APP_PREFIX}/api/getDashboardAPIKeys')
def API_getDashboardAPIKeys():
    if DashboardConfig.GetConfig('Server', 'dashboard_api_key'):
        return ResponseObject(data=DashboardConfig.DashboardAPIKeys)
    return ResponseObject(False, "WGDashboard API Keys function is disabled")

@app.post(f'{APP_PREFIX}/api/newDashboardAPIKey')
def API_newDashboardAPIKey():
    data = request.get_json()
    if DashboardConfig.GetConfig('Server', 'dashboard_api_key'):
        try:
            if data['neverExpire']:
                expiredAt = None
            else:
                expiredAt = datetime.strptime(data['ExpiredAt'], '%Y-%m-%d %H:%M:%S')
            DashboardConfig.createAPIKeys(expiredAt)
            return ResponseObject(True, data=DashboardConfig.DashboardAPIKeys)
        except Exception as e:
            return ResponseObject(False, str(e))
    return ResponseObject(False, "Dashboard API Keys function is disbaled")

@app.post(f'{APP_PREFIX}/api/deleteDashboardAPIKey')
def API_deleteDashboardAPIKey():
    data = request.get_json()
    if DashboardConfig.GetConfig('Server', 'dashboard_api_key'):
        if len(data['Key']) > 0 and len(list(filter(lambda x : x.Key == data['Key'], DashboardConfig.DashboardAPIKeys))) > 0:
            DashboardConfig.deleteAPIKey(data['Key'])
            return ResponseObject(True, data=DashboardConfig.DashboardAPIKeys)
    return ResponseObject(False, "Dashboard API Keys function is disbaled")
    
@app.post(f'{APP_PREFIX}/api/updatePeerSettings/<configName>')
def API_updatePeerSettings(configName):
    data = request.get_json()
    id = data['id']
    if len(id) > 0 and configName in WireguardConfigurations.keys():
        name = data['name']
        private_key = data['private_key']
        dns_addresses = data['DNS']
        allowed_ip = data['allowed_ip']
        endpoint_allowed_ip = data['endpoint_allowed_ip']
        preshared_key = data['preshared_key']
        mtu = data['mtu']
        keepalive = data['keepalive']
        wireguardConfig = WireguardConfigurations[configName]
        foundPeer, peer = wireguardConfig.searchPeer(id)
        if foundPeer:
            return peer.updatePeer(name, private_key, preshared_key, dns_addresses,
                                   allowed_ip, endpoint_allowed_ip, mtu, keepalive)
    return ResponseObject(False, "Peer does not exist")

@app.post(f'{APP_PREFIX}/api/resetPeerData/<configName>')
def API_resetPeerData(configName):
    data = request.get_json()
    id = data['id']
    type = data['type']
    if len(id) == 0 or configName not in WireguardConfigurations.keys():
        return ResponseObject(False, "Configuration/Peer does not exist")
    wgc = WireguardConfigurations.get(configName)
    foundPeer, peer = wgc.searchPeer(id)
    if not foundPeer:
        return ResponseObject(False, "Configuration/Peer does not exist")
    return ResponseObject(status=peer.resetDataUsage(type))

@app.post(f'{APP_PREFIX}/api/deletePeers/<configName>')
def API_deletePeers(configName: str) -> ResponseObject:
    data = request.get_json()
    peers = data['peers']
    if configName in WireguardConfigurations.keys():
        if len(peers) == 0:
            return ResponseObject(False, "Please specify one or more peers")
        configuration = WireguardConfigurations.get(configName)
        return configuration.deletePeers(peers)

    return ResponseObject(False, "Configuration does not exist")

@app.post(f'{APP_PREFIX}/api/restrictPeers/<configName>')
def API_restrictPeers(configName: str) -> ResponseObject:
    data = request.get_json()
    peers = data['peers']
    if configName in WireguardConfigurations.keys():
        if len(peers) == 0:
            return ResponseObject(False, "Please specify one or more peers")
        configuration = WireguardConfigurations.get(configName)
        return configuration.restrictPeers(peers)
    return ResponseObject(False, "Configuration does not exist")

@app.post(f'{APP_PREFIX}/api/sharePeer/create')
def API_sharePeer_create():
    data: dict[str, str] = request.get_json()
    Configuration = data.get('Configuration')
    Peer = data.get('Peer')
    ExpireDate = data.get('ExpireDate')
    if Configuration is None or Peer is None:
        return ResponseObject(False, "Please specify configuration and peers")
    activeLink = AllPeerShareLinks.getLink(Configuration, Peer)
    if len(activeLink) > 0:
        return ResponseObject(False, "This peer is already sharing, please stop sharing first.")
    status, message = AllPeerShareLinks.addLink(Configuration, Peer, ExpireDate)
    if not status:
        return ResponseObject(status, message)
    return ResponseObject(data=AllPeerShareLinks.getLinkByID(message))

@app.post(f'{APP_PREFIX}/api/sharePeer/update')
def API_sharePeer_update():
    data: dict[str, str] = request.get_json()
    ShareID: str = data.get("ShareID")
    ExpireDate: str = data.get("ExpireDate")
    
    if ShareID is None:
        return ResponseObject(False, "Please specify ShareID")
    
    if len(AllPeerShareLinks.getLinkByID(ShareID)) == 0:
        return ResponseObject(False, "ShareID does not exist")
    
    status, message = AllPeerShareLinks.updateLinkExpireDate(ShareID, ExpireDate)
    if not status:
        return ResponseObject(status, message)
    return ResponseObject(data=AllPeerShareLinks.getLinkByID(ShareID))

@app.get(f'{APP_PREFIX}/api/sharePeer/get')
def API_sharePeer_get():
    data = request.args
    ShareID = data.get("ShareID")
    if ShareID is None or len(ShareID) == 0:
        return ResponseObject(False, "Please provide ShareID")
    link = AllPeerShareLinks.getLinkByID(ShareID)
    if len(link) == 0:
        return ResponseObject(False, "This link is either expired to invalid")
    l = link[0]
    if l.Configuration not in WireguardConfigurations.keys():
        return ResponseObject(False, "The peer you're looking for does not exist")
    c = WireguardConfigurations.get(l.Configuration)
    fp, p = c.searchPeer(l.Peer)
    if not fp:
        return ResponseObject(False, "The peer you're looking for does not exist")
    
    return ResponseObject(data=p.downloadPeer())
    
@app.post(f'{APP_PREFIX}/api/allowAccessPeers/<configName>')
def API_allowAccessPeers(configName: str) -> ResponseObject:
    data = request.get_json()
    peers = data['peers']
    if configName in WireguardConfigurations.keys():
        if len(peers) == 0:
            return ResponseObject(False, "Please specify one or more peers")
        configuration = WireguardConfigurations.get(configName)
        return configuration.allowAccessPeers(peers)
    return ResponseObject(False, "Configuration does not exist")

@app.post(f'{APP_PREFIX}/api/addPeers/<configName>')
def API_addPeers(configName):
    if configName in WireguardConfigurations.keys():
        try:
            data: dict = request.get_json()

            bulkAdd: bool = data.get("bulkAdd", False)
            bulkAddAmount: int = data.get('bulkAddAmount', 0)
            preshared_key_bulkAdd: bool = data.get('preshared_key_bulkAdd', False)
    
    
            public_key: str = data.get('public_key', "")
            allowed_ips: list[str] = data.get('allowed_ips', "")
            
            endpoint_allowed_ip: str = data.get('endpoint_allowed_ip', DashboardConfig.GetConfig("Peers", "peer_endpoint_allowed_ip")[1])
            dns_addresses: str = data.get('DNS', DashboardConfig.GetConfig("Peers", "peer_global_DNS")[1])
            mtu: int = data.get('mtu', int(DashboardConfig.GetConfig("Peers", "peer_MTU")[1]))
            keep_alive: int = data.get('keepalive', int(DashboardConfig.GetConfig("Peers", "peer_keep_alive")[1]))
            preshared_key: str = data.get('preshared_key', "")
            
    
            if type(mtu) is not int or mtu < 0 or mtu > 1460:
                mtu = int(DashboardConfig.GetConfig("Peers", "peer_MTU")[1])
            if type(keep_alive) is not int or keep_alive < 0:
                keep_alive = int(DashboardConfig.GetConfig("Peers", "peer_keep_alive")[1])
            if len(dns_addresses) == 0:
                dns_addresses = DashboardConfig.GetConfig("Peers", "peer_global_DNS")[1]
            if len(endpoint_allowed_ip) == 0:
                endpoint_allowed_ip = DashboardConfig.GetConfig("Peers", "peer_endpoint_allowed_ip")[1]
            config = WireguardConfigurations.get(configName)
            if not bulkAdd and (len(public_key) == 0 or len(allowed_ips) == 0):
                return ResponseObject(False, "Please provide at least public_key and allowed_ips")
            if not config.getStatus():
                config.toggleConfiguration()
            availableIps = _getWireguardConfigurationAvailableIP(configName)
            if bulkAdd:
                if type(preshared_key_bulkAdd) is not bool:
                    preshared_key_bulkAdd = False
                
                if type(bulkAddAmount) is not int or bulkAddAmount < 1:
                    return ResponseObject(False, "Please specify amount of peers you want to add")
                if not availableIps[0]:
                    return ResponseObject(False, "No more available IP can assign")
                if bulkAddAmount > len(availableIps[1]):
                    return ResponseObject(False,
                                          f"The maximum number of peers can add is {len(availableIps[1])}")
                keyPairs = []
                for i in range(bulkAddAmount):
                    newPrivateKey = _generatePrivateKey()[1]
                    keyPairs.append({
                        "private_key": newPrivateKey,
                        "id": _generatePublicKey(newPrivateKey)[1],
                        "preshared_key": (_generatePrivateKey()[1] if preshared_key_bulkAdd else ""),
                        "allowed_ip": availableIps[1][i],
                        "name": f"BulkPeer #{(i + 1)}_{datetime.now().strftime('%Y%m%d_%H%M%S')}",
                        "DNS": dns_addresses,
                        "endpoint_allowed_ip": endpoint_allowed_ip,
                        "mtu": mtu,
                        "keepalive": keep_alive
                    })
                if len(keyPairs) == 0:
                    return ResponseObject(False, "Generating key pairs by bulk failed")
                config.addPeers(keyPairs)
                return ResponseObject()
    
            else:
                if config.searchPeer(public_key)[0] is True:
                    return ResponseObject(False, f"This peer already exist")
                name = data.get("name", "")
                private_key = data.get("private_key", "")
    
                for i in allowed_ips:
                    if i not in availableIps[1]:
                        return ResponseObject(False, f"This IP is not available: {i}")
    
                status = config.addPeers([
                    {
                        "name": name,
                        "id": public_key,
                        "private_key": private_key,
                        "allowed_ip": ','.join(allowed_ips),
                        "preshared_key": preshared_key,
                        "endpoint_allowed_ip": endpoint_allowed_ip,
                        "DNS": dns_addresses,
                        "mtu": mtu,
                        "keepalive": keep_alive
                    }]
                )
                return ResponseObject(status)
        except Exception as e:
            print(e)
            return ResponseObject(False, "Add peers failed. Please see data for specific issue")

    return ResponseObject(False, "Configuration does not exist")

@app.get(f"{APP_PREFIX}/api/downloadPeer/<configName>")
def API_downloadPeer(configName):
    data = request.args
    if configName not in WireguardConfigurations.keys():
        return ResponseObject(False, "Configuration does not exist")
    configuration = WireguardConfigurations[configName]
    peerFound, peer = configuration.searchPeer(data['id'])
    if len(data['id']) == 0 or not peerFound:
        return ResponseObject(False, "Peer does not exist")
    return ResponseObject(data=peer.downloadPeer())

@app.get(f"{APP_PREFIX}/api/downloadAllPeers/<configName>")
def API_downloadAllPeers(configName):
    if configName not in WireguardConfigurations.keys():
        return ResponseObject(False, "Configuration does not exist")
    configuration = WireguardConfigurations[configName]
    peerData = []
    untitledPeer = 0
    for i in configuration.Peers:
        file = i.downloadPeer()
        if file["fileName"] == "UntitledPeer_" + configName:
            file["fileName"] = str(untitledPeer) + "_" + file["fileName"]
            untitledPeer += 1
        peerData.append(file)
    return ResponseObject(data=peerData)

@app.get(f"{APP_PREFIX}/api/getAvailableIPs/<configName>")
def API_getAvailableIPs(configName):
    status, ips = _getWireguardConfigurationAvailableIP(configName)
    return ResponseObject(status=status, data=ips)

@app.get(f'{APP_PREFIX}/api/getWireguardConfigurationInfo')
def API_getConfigurationInfo():
    configurationName = request.args.get("configurationName")
    if not configurationName or configurationName not in WireguardConfigurations.keys():
        return ResponseObject(False, "Please provide configuration name")
    return ResponseObject(data={
        "configurationInfo": WireguardConfigurations[configurationName],
        "configurationPeers": WireguardConfigurations[configurationName].getPeersList(),
        "configurationRestrictedPeers": WireguardConfigurations[configurationName].getRestrictedPeersList()
    })

@app.get(f'{APP_PREFIX}/api/getDashboardTheme')
def API_getDashboardTheme():
    return ResponseObject(data=DashboardConfig.GetConfig("Server", "dashboard_theme")[1])

@app.get(f'{APP_PREFIX}/api/getDashboardVersion')
def API_getDashboardVersion():
    return ResponseObject(data=DashboardConfig.GetConfig("Server", "version")[1])

@app.post(f'{APP_PREFIX}/api/savePeerScheduleJob/')
def API_savePeerScheduleJob():
    data = request.json
    if "Job" not in data.keys() not in WireguardConfigurations.keys():
        return ResponseObject(False, "Please specify job")
    job: dict = data['Job']
    if "Peer" not in job.keys() or "Configuration" not in job.keys():
        return ResponseObject(False, "Please specify peer and configuration")
    configuration = WireguardConfigurations.get(job['Configuration'])
    f, fp = configuration.searchPeer(job['Peer'])
    if not f:
        return ResponseObject(False, "Peer does not exist")

    s, p = AllPeerJobs.saveJob(PeerJob(
        job['JobID'], job['Configuration'], job['Peer'], job['Field'], job['Operator'], job['Value'],
        job['CreationDate'], job['ExpireDate'], job['Action']))
    if s:
        return ResponseObject(s, data=p)
    return ResponseObject(s, message=p)

@app.post(f'{APP_PREFIX}/api/deletePeerScheduleJob/')
def API_deletePeerScheduleJob():
    data = request.json
    if "Job" not in data.keys() not in WireguardConfigurations.keys():
        return ResponseObject(False, "Please specify job")
    job: dict = data['Job']
    if "Peer" not in job.keys() or "Configuration" not in job.keys():
        return ResponseObject(False, "Please specify peer and configuration")
    configuration = WireguardConfigurations.get(job['Configuration'])
    f, fp = configuration.searchPeer(job['Peer'])
    if not f:
        return ResponseObject(False, "Peer does not exist")

    s, p = AllPeerJobs.deleteJob(PeerJob(
        job['JobID'], job['Configuration'], job['Peer'], job['Field'], job['Operator'], job['Value'],
        job['CreationDate'], job['ExpireDate'], job['Action']))
    if s:
        return ResponseObject(s, data=p)
    return ResponseObject(s, message=p)

@app.get(f'{APP_PREFIX}/api/getPeerScheduleJobLogs/<configName>')
def API_getPeerScheduleJobLogs(configName):
    if configName not in WireguardConfigurations.keys():
        return ResponseObject(False, "Configuration does not exist")
    data = request.args.get("requestAll")
    requestAll = False
    if data is not None and data == "true":
        requestAll = True
    return ResponseObject(data=JobLogger.getLogs(requestAll, configName))

'''
Tools
'''

@app.get(f'{APP_PREFIX}/api/ping/getAllPeersIpAddress')
def API_ping_getAllPeersIpAddress():
    ips = {}
    for c in WireguardConfigurations.values():
        cips = {}
        for p in c.Peers:
            allowed_ip = p.allowed_ip.replace(" ", "").split(",")
            parsed = []
            for x in allowed_ip:
                try:
                    ip = ipaddress.ip_network(x, strict=False)
                except ValueError as e:
                    print(f"{p.id} - {c.Name}")
                if len(list(ip.hosts())) == 1:
                    parsed.append(str(ip.hosts()[0]))
            endpoint = p.endpoint.replace(" ", "").replace("(none)", "")
            if len(p.name) > 0:
                cips[f"{p.name} - {p.id}"] = {
                    "allowed_ips": parsed,
                    "endpoint": endpoint
                }
            else:
                cips[f"{p.id}"] = {
                    "allowed_ips": parsed,
                    "endpoint": endpoint
                }
        ips[c.Name] = cips
    return ResponseObject(data=ips)

import requests

@app.get(f'{APP_PREFIX}/api/ping/execute')
def API_ping_execute():
    if "ipAddress" in request.args.keys() and "count" in request.args.keys():
        ip = request.args['ipAddress']
        count = request.args['count']
        try:
            if ip is not None and len(ip) > 0 and count is not None and count.isnumeric():
                result = ping(ip, count=int(count), source=None)
                
                data = {
                    "address": result.address,
                    "is_alive": result.is_alive,
                    "min_rtt": result.min_rtt,
                    "avg_rtt": result.avg_rtt,
                    "max_rtt": result.max_rtt,
                    "package_sent": result.packets_sent,
                    "package_received": result.packets_received,
                    "package_loss": result.packet_loss,
                    "geo": None
                }
                
                
                try:
                    r = requests.get(f"http://ip-api.com/json/{result.address}?field=city")
                    data['geo'] = r.json()
                except Exception as e:
                    pass
                return ResponseObject(data=data)
            return ResponseObject(False, "Please specify an IP Address (v4/v6)")
        except Exception as exp:
            return ResponseObject(False, exp)
    return ResponseObject(False, "Please provide ipAddress and count")


@app.get(f'{APP_PREFIX}/api/traceroute/execute')
def API_traceroute_execute():
    if "ipAddress" in request.args.keys() and len(request.args.get("ipAddress")) > 0:
        ipAddress = request.args.get('ipAddress')
        try:
            tracerouteResult = traceroute(ipAddress, timeout=1, max_hops=64)
            result = []
            for hop in tracerouteResult:
                if len(result) > 1:
                    skipped = False
                    for i in range(result[-1]["hop"] + 1, hop.distance):
                        result.append(
                            {
                                "hop": i,
                                "ip": "*",
                                "avg_rtt": "*",
                                "min_rtt": "*",
                                "max_rtt": "*"
                            }
                        )
                        skip = True
                    if skipped: continue
                result.append(
                    {
                        "hop": hop.distance,
                        "ip": hop.address,
                        "avg_rtt": hop.avg_rtt,
                        "min_rtt": hop.min_rtt,
                        "max_rtt": hop.max_rtt
                    })
            try:
                r = requests.post(f"http://ip-api.com/batch?fields=city,country,lat,lon,query",
                                  data=json.dumps([x['ip'] for x in result]))
                d = r.json()
                for i in range(len(result)):
                    result[i]['geo'] = d[i]
                
            except Exception as e:
                print(e)
            return ResponseObject(data=result)
        except Exception as exp:
            return ResponseObject(False, exp)
    else:
        return ResponseObject(False, "Please provide ipAddress")

@app.get(f'{APP_PREFIX}/api/getDashboardUpdate')
def API_getDashboardUpdate():
    import urllib.request as req
    try:
        r = req.urlopen("https://api.github.com/repos/donaldzou/WGDashboard/releases/latest", timeout=5).read()
        data = dict(json.loads(r))
        tagName = data.get('tag_name')
        htmlUrl = data.get('html_url')
        if tagName is not None and htmlUrl is not None:
            if tagName != DASHBOARD_VERSION:
                return ResponseObject(message=f"{tagName} is now available for update!", data=htmlUrl)
            else:
                return ResponseObject(message="You're on the latest version")
        return ResponseObject(False)
        
    except urllib.error.HTTPError and urllib.error.URLError as e:
        return ResponseObject(False, f"Request to GitHub API failed.")

'''
Sign Up
'''

@app.get(f'{APP_PREFIX}/api/isTotpEnabled')
def API_isTotpEnabled():
    return (
        ResponseObject(data=DashboardConfig.GetConfig("Account", "enable_totp")[1] and DashboardConfig.GetConfig("Account", "totp_verified")[1]))


@app.get(f'{APP_PREFIX}/api/Welcome_GetTotpLink')
def API_Welcome_GetTotpLink():
    if not DashboardConfig.GetConfig("Account", "totp_verified")[1]:
        DashboardConfig.SetConfig("Account", "totp_key", pyotp.random_base32())
        return ResponseObject(
            data=pyotp.totp.TOTP(DashboardConfig.GetConfig("Account", "totp_key")[1]).provisioning_uri(
                issuer_name="WGDashboard"))
    return ResponseObject(False)


@app.post(f'{APP_PREFIX}/api/Welcome_VerifyTotpLink')
def API_Welcome_VerifyTotpLink():
    data = request.get_json()
    totp = pyotp.TOTP(DashboardConfig.GetConfig("Account", "totp_key")[1]).now()
    if totp == data['totp']:
        DashboardConfig.SetConfig("Account", "totp_verified", "true")
        DashboardConfig.SetConfig("Account", "enable_totp", "true")
    return ResponseObject(totp == data['totp'])


@app.post(f'{APP_PREFIX}/api/Welcome_Finish')
def API_Welcome_Finish():
    data = request.get_json()
    if DashboardConfig.GetConfig("Other", "welcome_session")[1]:
        if data["username"] == "":
            return ResponseObject(False, "Username cannot be blank.")

        if data["newPassword"] == "" or len(data["newPassword"]) < 8:
            return ResponseObject(False, "Password must be at least 8 characters")

        updateUsername, updateUsernameErr = DashboardConfig.SetConfig("Account", "username", data["username"])
        updatePassword, updatePasswordErr = DashboardConfig.SetConfig("Account", "password",
                                                                      {
                                                                          "newPassword": data["newPassword"],
                                                                          "repeatNewPassword": data["repeatNewPassword"],
                                                                          "currentPassword": "admin"
                                                                      })
        if not updateUsername or not updatePassword:
            return ResponseObject(False, f"{updateUsernameErr},{updatePasswordErr}".strip(","))

        DashboardConfig.SetConfig("Other", "welcome_session", False)
    return ResponseObject()

class Locale:
    def __init__(self):
        self.localePath = './static/locale/'
        self.activeLanguages = {}
        with open(os.path.join(f"{self.localePath}active_languages.json"), "r") as f:
            self.activeLanguages = json.loads(''.join(f.readlines()))
        
    
    def getLanguage(self) -> dict | None:
        currentLanguage = DashboardConfig.GetConfig("Server", "dashboard_language")[1]
        if currentLanguage == "en":
            return None
        if os.path.exists(os.path.join(f"{self.localePath}{currentLanguage}.json")):
            with open(os.path.join(f"{self.localePath}{currentLanguage}.json"), "r") as f:
                return dict(json.loads(''.join(f.readlines())))
        else:
            return None
    
    def updateLanguage(self, lang_id):
        if not os.path.exists(os.path.join(f"{self.localePath}{lang_id}.json")):
            DashboardConfig.SetConfig("Server", "dashboard_language", "en")
        else:
            DashboardConfig.SetConfig("Server", "dashboard_language", lang_id)
        
    
Locale = Locale()

@app.get(f'{APP_PREFIX}/api/locale')
def API_Locale_CurrentLang():    
    return ResponseObject(data=Locale.getLanguage())

@app.get(f'{APP_PREFIX}/api/locale/available')
def API_Locale_Available():
    return ResponseObject(data=Locale.activeLanguages)
        
@app.post(f'{APP_PREFIX}/api/locale/update')
def API_Locale_Update():
    data = request.get_json()
    if 'lang_id' not in data.keys():
        return ResponseObject(False, "Please specify a lang_id")
    Locale.updateLanguage(data['lang_id'])
    return ResponseObject(data=Locale.getLanguage())
    

@app.get(f'{APP_PREFIX}/')
def index():
    return render_template('index.html')

def backGroundThread():
    global WireguardConfigurations
    print(f"[WGDashboard] Background Thread #1 Started", flush=True)
    time.sleep(10)
    while True:
        with app.app_context():
            for c in WireguardConfigurations.values():
                if c.getStatus():
                    try:
                        c.getPeersTransfer()
                        c.getPeersLatestHandshake()
                        c.getPeersEndpoint()
                        c.getPeersList()
                        c.getRestrictedPeersList()
                    except Exception as e:
                        print(f"[WGDashboard] Background Thread #1 Error: {str(e)}", flush=True)
        time.sleep(10)

def peerJobScheduleBackgroundThread():
    with app.app_context():
        print(f"[WGDashboard] Background Thread #2 Started", flush=True)
        time.sleep(10)
        while True:
            AllPeerJobs.runJob()
            time.sleep(180)

def gunicornConfig():
    _, app_ip = DashboardConfig.GetConfig("Server", "app_ip")
    _, app_port = DashboardConfig.GetConfig("Server", "app_port")
    return app_ip, app_port

AllPeerShareLinks: PeerShareLinks = PeerShareLinks()
AllPeerJobs: PeerJobs = PeerJobs()
JobLogger: PeerJobLogger = PeerJobLogger()
DashboardLogger: DashboardLogger = DashboardLogger()
_, app_ip = DashboardConfig.GetConfig("Server", "app_ip")
_, app_port = DashboardConfig.GetConfig("Server", "app_port")
_, WG_CONF_PATH = DashboardConfig.GetConfig("Server", "wg_conf_path")

WireguardConfigurations: dict[str, WireguardConfiguration] = {}
_getConfigurationList(startup=True)

def startThreads():
    bgThread = threading.Thread(target=backGroundThread)
    bgThread.daemon = True
    bgThread.start()
    
    scheduleJobThread = threading.Thread(target=peerJobScheduleBackgroundThread)
    scheduleJobThread.daemon = True
    scheduleJobThread.start()


if __name__ == "__main__":
    startThreads()
    app.run(host=app_ip, debug=False, port=app_port)<|MERGE_RESOLUTION|>--- conflicted
+++ resolved
@@ -27,11 +27,7 @@
 
 from flask.json.provider import DefaultJSONProvider
 
-<<<<<<< HEAD
 DASHBOARD_VERSION = 'v4.1.0'
-=======
-DASHBOARD_VERSION = 'v4.0.4'
->>>>>>> 183be5da
 CONFIGURATION_PATH = os.getenv('CONFIGURATION_PATH', '.')
 DB_PATH = os.path.join(CONFIGURATION_PATH, 'db')
 if not os.path.isdir(DB_PATH):
@@ -792,11 +788,7 @@
                     with open(f"{uid}", "w+") as f:
                         f.write(p['preshared_key'])
                         
-<<<<<<< HEAD
                 subprocess.check_output(f"wg set {self.Name} peer {p['id']} allowed-ips {p['allowed_ip'].replace(' ', '')}{f' preshared-key {uid}' if presharedKeyExist else ''}",
-=======
-                subprocess.check_output(f"wg set {self.Name} peer {p['id']} allowed-ips {p['allowed_ip']}{f' preshared-key {uid}' if presharedKeyExist else ''}",
->>>>>>> 183be5da
                                         shell=True, stderr=subprocess.STDOUT)
                 if presharedKeyExist: os.remove(str(uid))
             else:
@@ -1507,17 +1499,10 @@
     pattern = re.compile(regex)
     return pattern.search(text) is not None
 
-<<<<<<< HEAD
 def _getConfigurationList(startup: bool = False):
-    for i in os.listdir(DashboardConfig.GetConfig("Server", "wg_conf_path")[1]):
-=======
-
-def _getConfigurationList():
-    # configurations = {}
-    items = os.listdir(WG_CONF_PATH)
-    items.sort()
-    for i in items:
->>>>>>> 183be5da
+    confs = os.listdir(DashboardConfig.GetConfig("Server", "wg_conf_path")[1])
+    confs.sort()
+    for i in confs:
         if _regexMatch("^(.{1,}).(conf)$", i):
             i = i.replace('.conf', '')
             try:
@@ -1635,15 +1620,11 @@
         try:
             cursor = sqldb.cursor()
             return cursor.execute(statement, paramters)
-<<<<<<< HEAD
+
         except sqlite3.OperationalError as error:
             print("[WGDashboard] SQLite Error:" + str(error) + " | Statement: " + statement)
-=======
-            # temo fix for https://github.com/donaldzou/WGDashboard/issues/432
-        except sqlite3.DatabaseError as e:
-            print(f"Database error occurred: {e}")
-        return []
->>>>>>> 183be5da
+            return []
+
 
 def sqlUpdate(statement: str, paramters: tuple = ()) -> sqlite3.Cursor:
     with sqldb:
